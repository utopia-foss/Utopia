--- conflicted
+++ resolved
@@ -246,7 +246,6 @@
     - utopia run HdfBench --sweep --num-seeds 3 --debug
     #
     # Now the actual models:
-<<<<<<< HEAD
     - utopia run Amee --sweep --no-plot --debug
     - utopia run ContDisease --debug
     - utopia run ForestFire --debug
@@ -255,21 +254,10 @@
     - utopia run SavannaHomogeneous --debug
     - utopia run SimpleEG --debug
     - utopia run PredatorPrey --debug
-    # TODO add a call for your model here, alphabetically. Don't forget to add
-    #      the --debug flag. If you'd rather not plot, add --no-plot.
-=======
-    - utopia run Amee --sweep --no-plot
-    - utopia run ContDisease
-    - utopia run ForestFire
-    - utopia run Hierarnet
-    - utopia run PredatorPrey
-    - utopia run SimpleEG
     - utopia run Vegetation --debug
-    # TODO add a call for your model here
-    #
-    # FIXME use --debug in models, too!
-    # FIXME find an automatic way, perhaps via a --test-all flag to utopia run?
->>>>>>> fd38a9e3
+    # TODO Add a call for your model here, alphabetically sorted!
+    #      Don't forget to add the --debug flag. If you'd rather not plot, add
+    #      the --no-plot flag as well.
 
 test:cli:
   stage: test
@@ -291,7 +279,7 @@
     # Adjust the user configuration to store to a local directory
     - "echo \"\npaths: {out_dir: ${CI_PROJECT_DIR}/utopia_output}\"
        > $HOME/.config/utopia/user_cfg.yml"
-    # FIXME Ugly. Once available, use the utopia config CLI to set this value
+    # TODO Once available, use the utopia config CLI to set this value.
     #
     # Test the CLI with the dummy model and its default configuration
     - utopia run dummy
