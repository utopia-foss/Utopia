# Continuous Integration of Utopia
#
# This CI does the following:
#   - Automatically deploy and update a DUNE-based docker image for testing
#   - Build Utopia using gcc and clang
#   - Test Utopia (using the results of the gcc build)
---
variables:
  # Setting number of processes
  CPUS_MULTICORE: 4
  CPUS_DIND: 3

  # Variables needed for docker image deployment
  # The image to use is based on the currently selected DUNE version
  DUNE_VERSION: "2.6"
  DUNE_IMAGE_NAME: ccees/dune4utopia
  DUNE_IMAGE: "${DUNE_IMAGE_NAME}:${DUNE_VERSION}"

  # Shortcut variables for certain commands
  DUNE_CONTROL_PATH: /opt/dune:$CI_PROJECT_DIR  # such that DUNE finds Utopia
  DUNECTRL: ./dune-common/bin/dunecontrol
  RUN_IN_DUNE_ENV: $CI_PROJECT_DIR/build-cmake/run-in-dune-env
  CONFIG_FLAGS:
      -DDUNE_PYTHON_VIRTUALENV_SETUP=True
      -DDUNE_PYTHON_ALLOW_GET_PIP=True
  MAKE_FLAGS_BUILD: "" # none for now
  MODEL_DIR: $CI_PROJECT_DIR/dune/utopia/models
  DUNE_ENV_IMAGE: ccees/utopia:bionic

# Define the image to use as base for all stages
# NOTE that some jobs overwrite this setting locally
image: ${DUNE_IMAGE}

# Define the four stages of this CI, of which 'setup' is ran only manually and
# 'prep' only runs in the master branch.
stages:
  - setup
  - prep
  - build
  - test

<<<<<<< HEAD
before_script:  # TODO move this to where it is needed: build jobs
  ## Enter dune directory
  - cd /opt/dune
  ##
  ## For outside dependencies, use the "Utopia CI" deploy key
  ## Instructions:
  ##   https://docs.gitlab.com/ce/ci/ssh_keys/
  ## Run ssh-agent (inside the build environment)
  - eval $(ssh-agent -s)
  ##
  ## Add the SSH key stored in SSH_PRIVATE_KEY variable to the agent store
  ## We're using tr to fix line endings which makes ed25519 keys work
  ## without extra base64 encoding.
  ## https://gitlab.com/gitlab-examples/ssh-private-key/issues/1#note_48526556
  - echo "$SSH_PRIVATE_KEY" | tr -d '\r' | ssh-add - > /dev/null
  ##
  ## Create the SSH directory and give it the right permissions
  - mkdir -p ~/.ssh
  - chmod 700 ~/.ssh
  ## 
  ## Add the known hosts lists to ensure this ssh connection is the right one
  - echo "$SSH_KNOWN_HOSTS" > ~/.ssh/known_hosts
  - chmod 644 ~/.ssh/known_hosts
  # - '[[ -f /.dockerenv ]] && echo -e "Host *\n\tStrictHostKeyChecking no\n\n" > ~/.ssh/config' # FIXME
=======
# Template definitions ........................................................

# To install the python environment, dunecontrol needs access to external but
# private repositories; by adding a deploy key to selected jobs, the pull
# from these repositories becomes possible
.ssh-access: &ssh_access
  before_script:
    ## Enter dune directory
    - cd /opt/dune
    ##
    ## For outside dependencies, use the "Utopia CI" deploy key
    ## Instructions:
    ##   https://docs.gitlab.com/ce/ci/ssh_keys/
    ## Run ssh-agent (inside the build environment)
    - eval $(ssh-agent -s)
    ##
    ## Add the SSH key stored in SSH_PRIVATE_KEY variable to the agent store
    ## We're using tr to fix line endings which makes ed25519 keys work
    ## without extra base64 encoding.
    ## https://gitlab.com/gitlab-examples/ssh-private-key/issues/1#note_48526556
    - echo "$SSH_PRIVATE_KEY" | tr -d '\r' | ssh-add - > /dev/null
    ##
    ## Create the SSH directory and give it the right permissions
    - mkdir -p ~/.ssh
    - chmod 700 ~/.ssh
    ## 
    ## Add the known hosts lists to ensure this ssh connection is the right one
    - echo "$SSH_KNOWN_HOSTS" > ~/.ssh/known_hosts
    - chmod 644 ~/.ssh/known_hosts
    # - '[[ -f /.dockerenv ]] && echo -e "Host *\n\tStrictHostKeyChecking no\n\n" > ~/.ssh/config' # FIXME turn this on again
>>>>>>> d60ee256

# Setup stage -----------------------------------------------------------------

setup:dune4utopia: &setup
  stage: setup
  only:
    - web  # can only activate this via web interface: "run pipeline"
  tags:
    - dind
  image: docker:stable
  services:
    - docker:dind
  variables:
    DOCKER_DRIVER: overlay2
  before_script:
    - docker login -u $DOCKER_HUB_USER -p $DOCKER_HUB_PW
    # NOTE Both variables here are secret and protected variables
  script:
    - docker build -f docker/dune4utopia.dockerfile
      --build-arg PROCNUM=$CPUS_DIND
      -t $DUNE_IMAGE .
    - docker push $DUNE_IMAGE

setup:dune4utopia-clang:
  <<: *setup
  script:
    - docker build -f docker/dune4utopia.dockerfile
      --build-arg CC=clang
      --build-arg CXX=clang++
      --build-arg PROCNUM=$CPUS_DIND
      -t ${DUNE_IMAGE}-clang .
    - docker push ${DUNE_IMAGE}-clang


# Preparation of DUNE environment ---------------------------------------------

prep:update-dune: &update
  <<: *setup
  stage: prep
  only:
    - master
  script:
    - docker build -f docker/dune4utopia-update.dockerfile
      --build-arg BASE_IMAGE=$DUNE_IMAGE
      --build-arg PROCNUM=$CPUS_DIND
      -t $DUNE_IMAGE .
    - docker push $DUNE_IMAGE

prep:update-dune-clang:
  <<: *update
  script:
    - docker build -f docker/dune4utopia-update.dockerfile
      --build-arg BASE_IMAGE=${DUNE_IMAGE}-clang
      --build-arg CC=clang
      --build-arg CXX=clang++
      --build-arg PROCNUM=$CPUS_DIND
      -t ${DUNE_IMAGE}-clang .
    - docker push ${DUNE_IMAGE}-clang


# Build stage -----------------------------------------------------------------
# Build the tests and the models
# The artifacts of the tests and models jobs are needed in the test stage
build:tests:
  stage: build
  <<: *ssh_access
  artifacts: &shared_artifacts
    name: "$CI_JOB_NAME"
    paths:
      - $CI_PROJECT_DIR/build-cmake
    expire_in: 3 hours
  script:
    - CMAKE_FLAGS="$CONFIG_FLAGS" $DUNECTRL --module=utopia configure
    - $DUNECTRL --only=utopia make $MAKE_FLAGS_BUILD build_tests

build:models:
  stage: build
  <<: *ssh_access
  artifacts:
    <<: *shared_artifacts
  script:
    - CMAKE_FLAGS="$CONFIG_FLAGS" $DUNECTRL --module=utopia configure
    - $DUNECTRL --only=utopia make $MAKE_FLAGS_BUILD all

# Build in debug mode, once with gcc and once with clang
build:debug: &build_debug
  stage: build
  <<: *ssh_access
  allow_failure: true
  script:
    - CMAKE_FLAGS="
      -DCMAKE_BUILD_TYPE=Debug
      $CONFIG_FLAGS
      -DCMAKE_CXX_FLAGS_DEBUG='$CMAKE_CXX_FLAGS_DEBUG -Werror'"
      $DUNECTRL --only=utopia configure
    - $DUNECTRL --only=utopia make $MAKE_FLAGS_BUILD build_tests
    - $DUNECTRL --only=utopia make $MAKE_FLAGS_BUILD all

build:debug-clang:
  <<: *build_debug
  image: ${DUNE_IMAGE}-clang
  script:
    - CMAKE_FLAGS="
      -DCMAKE_BUILD_TYPE=Debug
      $CONFIG_FLAGS
      -DCMAKE_C_COMPILER=clang
      -DCMAKE_CXX_COMPILER=clang++
      -DCMAKE_CXX_FLAGS_DEBUG='$CMAKE_CXX_FLAGS_DEBUG -Werror'"
      $DUNECTRL --only=utopia configure
    - $DUNECTRL --only=utopia make $MAKE_FLAGS_BUILD build_tests
    - $DUNECTRL --only=utopia make $MAKE_FLAGS_BUILD all

# Test stage ------------------------------------------------------------------
# Using the artifacts of the build stage, executes tests of core, data i/o,
# frontend, and models.
test:core: &test_core
  stage: test
  dependencies:
    - build:tests
  before_script:
    - cd /opt/dune
  script:
    - $DUNECTRL --only=utopia make test_core

test:dataio:
  <<: *test_core
  script:
    - $DUNECTRL --only=utopia make test_dataio

test:utopya:
  stage: test
  <<: *ssh_access
  dependencies:
    - build:models
  script:
<<<<<<< HEAD
    - ./dune-common/bin/dunecontrol --only=utopia configure
    - ./dune-common/bin/dunecontrol --only=utopia make test_utopya
=======
    - $DUNECTRL --only=utopia configure
    - $DUNECTRL --only=utopia make test_python
>>>>>>> d60ee256

test:models:
  stage: test
  <<: *ssh_access
  dependencies:
    - build:models
  script:
<<<<<<< HEAD
    - ./dune-common/bin/dunecontrol --only=utopia configure
    # Test all models using the testing framework
    - ./dune-common/bin/dunecontrol --only=utopia make test_models
    # Also test each model via the CLI
    - $RUN_IN_DUNE_ENV utopia dummy
    # TODO add calls for all models here
    # TODO find an automatic way to do this

test:cli:
  stage: test
  dependencies:
    - build:models
  script:
    - ./dune-common/bin/dunecontrol --only=utopia configure
    # Test the CLI with the dummy model and its default configuration
=======
    - $DUNECTRL --only=utopia configure
    # test the default model config
>>>>>>> d60ee256
    - $RUN_IN_DUNE_ENV utopia dummy
    # Test passing a custom run configuration and performing a sweep
    - $RUN_IN_DUNE_ENV utopia dummy $MODEL_DIR/dummy/test/sweep.yml --sweep --note sweep
    # TODO perhaps move the dummy test file to a better location?
    # TODO add more tests here for other features of the CLI<|MERGE_RESOLUTION|>--- conflicted
+++ resolved
@@ -39,32 +39,6 @@
   - build
   - test
 
-<<<<<<< HEAD
-before_script:  # TODO move this to where it is needed: build jobs
-  ## Enter dune directory
-  - cd /opt/dune
-  ##
-  ## For outside dependencies, use the "Utopia CI" deploy key
-  ## Instructions:
-  ##   https://docs.gitlab.com/ce/ci/ssh_keys/
-  ## Run ssh-agent (inside the build environment)
-  - eval $(ssh-agent -s)
-  ##
-  ## Add the SSH key stored in SSH_PRIVATE_KEY variable to the agent store
-  ## We're using tr to fix line endings which makes ed25519 keys work
-  ## without extra base64 encoding.
-  ## https://gitlab.com/gitlab-examples/ssh-private-key/issues/1#note_48526556
-  - echo "$SSH_PRIVATE_KEY" | tr -d '\r' | ssh-add - > /dev/null
-  ##
-  ## Create the SSH directory and give it the right permissions
-  - mkdir -p ~/.ssh
-  - chmod 700 ~/.ssh
-  ## 
-  ## Add the known hosts lists to ensure this ssh connection is the right one
-  - echo "$SSH_KNOWN_HOSTS" > ~/.ssh/known_hosts
-  - chmod 644 ~/.ssh/known_hosts
-  # - '[[ -f /.dockerenv ]] && echo -e "Host *\n\tStrictHostKeyChecking no\n\n" > ~/.ssh/config' # FIXME
-=======
 # Template definitions ........................................................
 
 # To install the python environment, dunecontrol needs access to external but
@@ -95,7 +69,6 @@
     - echo "$SSH_KNOWN_HOSTS" > ~/.ssh/known_hosts
     - chmod 644 ~/.ssh/known_hosts
     # - '[[ -f /.dockerenv ]] && echo -e "Host *\n\tStrictHostKeyChecking no\n\n" > ~/.ssh/config' # FIXME turn this on again
->>>>>>> d60ee256
 
 # Setup stage -----------------------------------------------------------------
 
@@ -231,13 +204,8 @@
   dependencies:
     - build:models
   script:
-<<<<<<< HEAD
-    - ./dune-common/bin/dunecontrol --only=utopia configure
-    - ./dune-common/bin/dunecontrol --only=utopia make test_utopya
-=======
     - $DUNECTRL --only=utopia configure
-    - $DUNECTRL --only=utopia make test_python
->>>>>>> d60ee256
+    - $DUNECTRL --only=utopia make test_utopya
 
 test:models:
   stage: test
@@ -245,10 +213,9 @@
   dependencies:
     - build:models
   script:
-<<<<<<< HEAD
-    - ./dune-common/bin/dunecontrol --only=utopia configure
+    - $DUNECTRL --only=utopia configure
     # Test all models using the testing framework
-    - ./dune-common/bin/dunecontrol --only=utopia make test_models
+    - $DUNECTRL --only=utopia make test_models
     # Also test each model via the CLI
     - $RUN_IN_DUNE_ENV utopia dummy
     # TODO add calls for all models here
@@ -256,15 +223,12 @@
 
 test:cli:
   stage: test
+  <<: *ssh_access
   dependencies:
     - build:models
   script:
-    - ./dune-common/bin/dunecontrol --only=utopia configure
+    - $DUNECTRL --only=utopia configure
     # Test the CLI with the dummy model and its default configuration
-=======
-    - $DUNECTRL --only=utopia configure
-    # test the default model config
->>>>>>> d60ee256
     - $RUN_IN_DUNE_ENV utopia dummy
     # Test passing a custom run configuration and performing a sweep
     - $RUN_IN_DUNE_ENV utopia dummy $MODEL_DIR/dummy/test/sweep.yml --sweep --note sweep
