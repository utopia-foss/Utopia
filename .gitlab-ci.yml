--- conflicted
+++ resolved
@@ -135,10 +135,7 @@
     # test the default model config
     - $RUN_IN_DUNE_ENV utopia dummy
     # test a configuration that allows a sweep
-<<<<<<< HEAD
-    - $RUN_IN_DUNE_ENV utopia dummy $MODEL_DIR/dummy/test/dummy_cfg.yml --sweep --note sweep
+    - $RUN_IN_DUNE_ENV utopia dummy $MODEL_DIR/dummy/test/sweep.yml --sweep --note sweep
     # test the other models
-    - $RUN_IN_DUNE_ENV utopia SimpleEG $MODEL_DIR/SimpleEG/test/SimpleEG_cfg.yml --sweep --note sweep
-=======
-    - $RUN_IN_DUNE_ENV utopia dummy $MODEL_DIR/dummy/test/sweep.yml --sweep --note sweep
->>>>>>> dde73c43
+    - $RUN_IN_DUNE_ENV utopia SimpleEG
+    # - $RUN_IN_DUNE_ENV utopia SimpleEG $MODEL_DIR/SimpleEG/test/SimpleEG_cfg.yml --sweep --note sweep # TODO re-enable