--- conflicted
+++ resolved
@@ -14,14 +14,8 @@
     output_agent_test_gmsh
     output_agent_test_rect
     simulation_test
-<<<<<<< HEAD
-    tags_test
-    state_test)
-=======
     state_test
-    tags_test
-    )
->>>>>>> 134d0ac2
+    tags_test)
 
 # add CORE tests
 foreach(test ${TESTS_CORE})
