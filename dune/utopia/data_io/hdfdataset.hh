/**
 * @brief This is the central file of the HDF5 dataIO module of Utopia and
 * provides a class for writing to, reading from and creating almost arbitrary
 * data to a dataset in a HDF5 file.
 * @file hdfdataset.hh
 */
#ifndef HDFDATASET_HH
#define HDFDATASET_HH

#include "hdfattribute.hh"
#include "hdfbufferfactory.hh"
#include "hdftypefactory.hh"
#include "hdfutilities.hh"
#include <hdf5.h>
#include <hdf5_hl.h>
#include <numeric>
#include <unordered_map>
<<<<<<< HEAD
=======

>>>>>>> 8a06f508
namespace Utopia
{
namespace DataIO
{

/**
 * @brief      Class representing a HDFDataset, wich reads and writes data and
 *             attributes
 *
 * @tparam     HDFObject  The type of the parent object
 */
template <class HDFObject>
class HDFDataset
{
private:
    /**
     * @brief      helper function for making a non compressed dataset
     *
     * @param      chunksize       The chunksize
     * @param      compress_level  The compress level; only possible with a
     *                             non-zero chunksize
     *
     * @tparam     Datatype        The data type stored in this dataset
     *
     * @return     The created dataset
     */
    template <typename Datatype>
    hid_t __create_dataset_helper__(hsize_t chunksize, hsize_t compress_level)
    {
        // create group property list and (potentially) intermediate groups
        hid_t group_plist = H5Pcreate(H5P_LINK_CREATE);
        H5Pset_create_intermediate_group(group_plist, 1);

        // distinguish by chunksize; chunked dataset needed for compression
        if (chunksize > 0)
        {
            // create creation property list, set chunksize and compress level
            hid_t plist = H5Pcreate(H5P_DATASET_CREATE);

            std::vector<hsize_t> chunksizes(_rank, chunksize);
            H5Pset_chunk(plist, _rank, chunksizes.data());

            if (compress_level > 0)
            {
                H5Pset_deflate(plist, compress_level);
            }

            // make dataspace
            hid_t dspace = H5Screate_simple(_rank, _extend.data(),
                                            _max_extend.data());

            // create dataset and return
            return H5Dcreate(_parent_object->get_id(), _name.c_str(),
                             HDFTypeFactory::type<Datatype>(), dspace,
                             group_plist, plist, H5P_DEFAULT);
        }
        else
        {
            // can create the dataset right away
            return H5Dcreate(_parent_object->get_id(), _name.c_str(),
                             HDFTypeFactory::type<Datatype>(),
                             H5Screate_simple(_rank, _extend.data(),
                                              _max_extend.data()),
                             group_plist, H5P_DEFAULT, H5P_DEFAULT);
        }
    }

    /**
     * @brief      wrapper for creating a dataset given all parameters needed
     *
     * @param      size            The (flattened) size of the dataset
     * @param      rank            The rank (number of dimensions)
     * @param      extend          The extend of the data to write; if zero,
     *                             this will lead to the dataset size being
     *                             extended. Note that extension is only
     *                             possible with chunked data.
     * @param      max_size        The maximum size of the dataset
     * @param      chunksize       The chunksize
     * @param      compress_level  The compress level; only available with
     *                             non-zero chunksize
     *
     * @tparam     result_type     The type of the data stored in this dataset
     */
    template <typename result_type>
    void __create_dataset__(hsize_t size,
                            hsize_t rank,
                            std::vector<hsize_t> extend,
                            std::vector<hsize_t> max_size,
                            hsize_t chunksize,
                            hsize_t compress_level)
    {
        _rank = rank;

        // Distinguish by chunksize
        if (chunksize > 0)
        {
            if (extend.size() == 0)
            {
                // not given; create vector from size and rank
                _extend = std::vector<hsize_t>(_rank, size);
            }
            else
            {
                _extend = extend;
            }

            if (max_size.size() == 0)
            {
                _max_extend = std::vector<decltype(H5S_UNLIMITED)>(_rank, H5S_UNLIMITED);
            }
            else
            {
                _max_extend = max_size;
            }
<<<<<<< HEAD
=======

>>>>>>> 8a06f508
            if (compress_level > 0)
            {
                // make a new compressed dataset
                _dataset = __create_dataset_helper__<result_type>(chunksize, compress_level);
            }
            else
            {
                // make a new non-compressed dataset
                _dataset = __create_dataset_helper__<result_type>(chunksize, compress_level);
            }
        }
        else
        { // chunk size 0 implies non-extendable and non-compressed dataset

            if (extend.size() == 0)
            {
                // not given; create vector from size and rank
                _extend = std::vector<hsize_t>(_rank, size);
            }
            else
            {
                _extend = extend;
            }

            if (max_size.size() == 0)
            {
                _max_extend = _extend;
            }
            else
            {
                _max_extend = max_size;
            }

            // make dataset if necessary
            _dataset = __create_dataset_helper__<result_type>(chunksize, compress_level);
        }

        // update info and add the new dataset to the reference counter
        H5Oget_info(_dataset, &_info);
        _address = _info.addr;
<<<<<<< HEAD
        (*_refcounts)[_address] = 1;
=======
        (*_referencecounter)[_address] = 1;
>>>>>>> 8a06f508
    }

    /**
     * @brief      For writing a dataset
     * @details    This assumes that the dataset has already been created
     *
     * @param      begin      The begin of the iterator range
     * @param      end        The end of the iterator range
     * @param      adaptor    The adaptor to extract the data
     * @param      dspace     The data space
     * @param      memspace   The the memory space
     *
     * @tparam     Iter       The type of the iterator
     * @tparam     Adaptor    The type of the adaptor
     */
    template <typename Iter, typename Adaptor>
    void __write_dataset__(Iter begin,
                           Iter end,
                           Adaptor&& adaptor,
                           hid_t dspace,
                           hid_t memspace)
    {
<<<<<<< HEAD
        using result_type = remove_qualifier_t<decltype(adaptor(*begin))>;
        // now that the dataset has been made let us write to it
        // buffering at first
        auto buffer =
            HDFBufferFactory::buffer(begin, end, std::forward<Adaptor&&>(adaptor));

        // write to buffer
        herr_t write_err = H5Dwrite(_dataset, HDFTypeFactory::type<result_type>(),
                                    memspace, dspace, H5P_DEFAULT, buffer.data());
=======
        using result_type =
            typename HDFTypeFactory::result_type<decltype(adaptor(*begin))>::type;

        // First, create the buffer
        auto buffer = HDFBufferFactory::buffer(begin, end,
                                               std::forward<Adaptor&&>(adaptor)
                                               );

        // Now, write to the buffer
        herr_t write_err = H5Dwrite(_dataset,
                                    HDFTypeFactory::type<result_type>(),
                                    memspace, dspace,
                                    H5P_DEFAULT, buffer.data());

>>>>>>> 8a06f508
        if (write_err < 0)
        {
            throw std::runtime_error("Writing to 1D dataset failed!");
            // FIXME Is this really only 1D?
            // FIXME Could we add some info here, e.g. the name of the dataset?
        }
    }

    /**
     * @brief      Helper for selecting subset of dataset
     *
     * @param      offset  The offset
     * @param      stride  The stride
     * @param      block   The block
     * @param      count   The count
     *
     * @return     the dataset subset vector, consisting of dspace and memspace
     */
    std::vector<hid_t> __select_dataset_subset__(std::vector<hsize_t>& offset,
                                                 std::vector<hsize_t>& stride,
                                                 std::vector<hsize_t>& block,
                                                 std::vector<hsize_t>& count)
    {
        // select the new slab we just added for writing.
        hid_t dspace = H5Dget_space(_dataset);
        hid_t memspace = H5Screate_simple(_rank, count.data(), NULL);

        herr_t select_err = H5Sselect_hyperslab(dspace,
                                                H5S_SELECT_SET,
                                                offset.data(),
                                                stride.data(),
                                                count.data(),
                                                block.data());
        if (select_err < 0)
        {
            throw std::runtime_error("Selecting 1D hyperslab failed!");
        }

        return {dspace, memspace};
    }

    /**
     * @brief      overload for reading std::string from dataset
     *
     * @param      buffer_size   The buffer size
     * @param      dspace        The dspace
     * @param      memspace      The memspace
     *
     * @tparam     desired_type  The desired return type
     *
     * @return     The data read from the dataset
     */
    template <typename desired_type>
    auto __read_from_dataset__(hsize_t buffer_size,
                               hid_t dspace,
                               hid_t memspace)
    {
<<<<<<< HEAD
        if constexpr (is_container_v<desired_type>)
        {
            std::vector<hvl_t> buffer(buffer_size);
            std::vector<desired_type> data(buffer_size);

            hid_t type = H5Dget_type(_dataset);
            herr_t read_err = H5Dread(_dataset, type, memspace, dspace,
                                      H5P_DEFAULT, buffer.data());
            H5Tclose(type);
            if (read_err < 0)
            {
                throw std::runtime_error("Error reading 1d dataset");
            }
            for (std::size_t i = 0; i < buffer_size; ++i)
            {
                data[i].resize(buffer[i].len);
                auto ptr =
                    static_cast<typename desired_type::value_type*>(buffer[i].p);

                for (std::size_t j = 0; j < buffer[i].len; ++j)
                {
                    data[i][j] = ptr[j];
                }
            }

            return data;
        }
        else
=======
        if constexpr (is_container<desired_type>::value)
>>>>>>> 8a06f508
        {
            if constexpr (std::is_same_v<std::string, desired_type>)
            {
                // create the buffer
                std::vector<const char*> buffer(buffer_size);
                hid_t type = H5Dget_type(_dataset);

                // read the data
                herr_t read_err = H5Dread(_dataset, type, memspace, dspace,
                                          H5P_DEFAULT, buffer.data());
                H5Tclose(type);

                if (read_err < 0)
                {
                    throw std::runtime_error("Error reading 1d dataset");
                }

                // fill the buffer
                std::vector<std::string> data(buffer_size);
                for (std::size_t i = 0; i < buffer_size; ++i)
                {
                    data[i] = std::string(buffer[i]);
                }

                return data;
            }
            else
<<<<<<< HEAD
            {
                std::vector<desired_type> buffer(buffer_size);
=======
            { // container was not a std::string
                // create the buffer
                std::vector<hvl_t> buffer(buffer_size);
                std::vector<desired_type> data(buffer_size);

                // Read the data
>>>>>>> 8a06f508
                hid_t type = H5Dget_type(_dataset);
                herr_t read_err = H5Dread(_dataset, type, memspace, dspace,
                                          H5P_DEFAULT, buffer.data());
                H5Tclose(type);

                if (read_err < 0)
                {
                    throw std::runtime_error("Error reading 1d dataset");
                }
<<<<<<< HEAD
                return buffer;
            }
=======

                // fill the buffer, static-casting to the desired type
                for (std::size_t i = 0; i < buffer_size; ++i)
                {
                    data[i].resize(buffer[i].len);
                    auto ptr = static_cast<typename desired_type::value_type*>(
                        buffer[i].p);

                    for (std::size_t j = 0; j < buffer[i].len; ++j)
                    {
                        data[i][j] = ptr[j];
                    }
                }

                return data;
            }
        }
        else
        { // desired type is not a container
            // create a buffer
            std::vector<desired_type> buffer(buffer_size);
            hid_t type = H5Dget_type(_dataset);

            // read the data directly into the buffer
            herr_t read_err = H5Dread(_dataset, type, memspace, dspace,
                                      H5P_DEFAULT, buffer.data());
            H5Tclose(type);

            if (read_err < 0)
            {
                throw std::runtime_error("Error reading 1d dataset");
            }

            // can directly return the buffer here
            return buffer;
>>>>>>> 8a06f508
        }
    }

protected:
    std::shared_ptr<HDFObject> _parent_object;
    std::string _name;
    hid_t _dataset;
    hsize_t _rank;
    std::vector<hsize_t> _extend;
    std::vector<hsize_t> _max_extend;
    H5O_info_t _info;
    haddr_t _address;
<<<<<<< HEAD
    std::shared_ptr<std::unordered_map<haddr_t, int>> _refcounts;

public:
    /**
     * @brief get a shared_ptr to the parent_object
     *
     * @return std::shared_ptr<HDFObject>
=======
    std::shared_ptr<std::unordered_map<haddr_t, int>> _referencecounter;

public:
    /**
     * @brief      get a weak ptr to the parent_object
     *
     * @return     std::weak_ptr<HDFObject>
>>>>>>> 8a06f508
     */
    std::shared_ptr<HDFObject> get_parent()
    {
        return _parent_object;
    }

    /**
<<<<<<< HEAD
     * @brief get the name of the dataset
     *
     * @return std::string
=======
     * @brief      get the dataset name
     *
     * @return     the dataset name
>>>>>>> 8a06f508
     */
    std::string get_name()
    {
        return _name;
    }

<<<<<<< HEAD
    /**
     * @brief get the rank of the dataset, i.e. the dimensionality
     *
     * @return std::size_t
=======

    /**
     * @brief      get the dataset rank
     *
     * @return     the dataset rank
>>>>>>> 8a06f508
     */
    std::size_t get_rank()
    {
        return _rank;
    }

<<<<<<< HEAD
    /**
     * @brief get the current extend of the dataset
     *
     * @return std::vector<hsize_t>
=======

    /**
     * @brief      get the current dataset extend
     *
     * @return     the dataset extend
>>>>>>> 8a06f508
     */
    auto get_extend()
    {
        return _extend;
    }

<<<<<<< HEAD
    /**
     * @brief get the maximum extend of the dataset
     *
     * @return std::vector<hsize_t>
=======

    /**
     * @brief      get the dataset capacity, i.e. the maximum extend
     *
     * @return     the dataset capacity
>>>>>>> 8a06f508
     */
    auto get_capacity()
    {
        return _max_extend;
    }

<<<<<<< HEAD
    /**
     * @brief get the current extend of the dataset
     *
     * @return std::vector<hsize_t>
=======

    /**
     * @brief      get the dataset ID
     *
     * @return     the dataset ID
>>>>>>> 8a06f508
     */
    hid_t get_id()
    {
        return _dataset;
    }


    /**
<<<<<<< HEAD
     * @brief get the reference counter map
     *
     * @return std::map<haddr_t, int>
     */
    auto get_referencecounter()
    {
        return _refcounts;
    }

    /**
     * @brief get the address of the dataset in the underlying hdffile
     *
     * @return haddr_t
     */
    haddr_t get_address()
    {
        return _address;
    }

    /**
     * @brief add attribute to the dataset
=======
     * @brief      get the reference counter
>>>>>>> 8a06f508
     *
     * @return     the reference counter
     */
    auto get_referencecounter()
    {
        return _referencecounter;
    }


    /**
     * @brief      get the address of the dataset
     *
     * @return     the address of the dataset
     */
    haddr_t get_address()
    {
        return _address;
    }

    /**
     * @brief      add attribute to the dataset
     *
     * @param      attribute_name  The attribute name
     * @param      attribute_data  The attribute data
     *
     * @tparam     Attrdata        The type of the attribute data
     */
    template <typename Attrdata>
    void add_attribute(std::string attribute_name, Attrdata attribute_data)
    {
        // make attribute and write
<<<<<<< HEAD

=======
>>>>>>> 8a06f508
        HDFAttribute attr(*this, attribute_name);
        attr.write(attribute_data);
    }

    /**
     * @brief      close the dataset
     */
    void close()
    {
        if (H5Iis_valid(_dataset))
        {
<<<<<<< HEAD
            if ((*_refcounts)[_address] == 1)
            {
                H5Dclose(_dataset);
                _refcounts->erase(_refcounts->find(_address));
            }
            else
            {
                --(*_refcounts)[_address];
=======
            if ((*_referencecounter)[_address] == 1)
            {
                H5Dclose(_dataset);
                _referencecounter->erase(_referencecounter->find(_address));
            }
            else
            {
                --(*_referencecounter)[_address];
>>>>>>> 8a06f508
            }
        }
    }

    /**
     * @brief      swap the state
     *
     * @param      other  The other
     */
    void swap(HDFDataset& other)
    {
        using std::swap;
        swap(_parent_object, other._parent_object);
        swap(_name, other._name);
        swap(_dataset, other._dataset);
        swap(_rank, other._rank);
        swap(_extend, other._extend);
        swap(_max_extend, other._max_extend);
        swap(_info, other._info);
        swap(_address, other._address);
<<<<<<< HEAD
        swap(_refcounts, other._refcounts);
=======
        swap(_referencecounter, other._referencecounter);
>>>>>>> 8a06f508
    }

    /**
     * @brief      Write data, extracting fields from complex data like structs
     *             via an adaptor function. Adds an attribute which contains
     *             rank and size of the data. If you wish to write vector
     *             containers, make sure that you do return a reference from
     *             adaptor!
     *
     * @param      begin           The begin
     * @param      end             The end
     * @param      adaptor         The adaptor
     * @param      rank            The rank. Defaults to 1
     * @param      extend          The extend of the data to write
     * @param      max_size        The maximum size of the dataset
     * @param      chunksize       The chunksize; extension is only possible if
     *                             a nonzero value is given here
     * @param      compress_level  The compression level; only possible with
     *                             nonzero chunksize
     *
     * @tparam     Iter            The type of the iterator
     * @tparam     Adaptor         The type of the adaptor
     */
    template <typename Iter, typename Adaptor>
    void write(Iter begin,
               Iter end,
               Adaptor&& adaptor,
               hsize_t rank = 1,
               std::vector<hsize_t> extend = {},
               std::vector<hsize_t> max_size = {},
               hsize_t chunksize = 0,
               hsize_t compress_level = 0)
    {
        using result_type = remove_qualifier_t<decltype(adaptor(*begin))>;
        // get size of stuff to write
        hsize_t size = std::distance(begin, end);
        _rank = rank;

        // currently not supported rank -> throw error
        if (_rank > 2)
        {
            throw std::runtime_error("Cannot write dataset: Ranks higher than "
                                     "2 are not supported currently!");
        }

        if (_dataset == -1)
        { // dataset does not exist yet

            // build a new dataset and assign to _dataset member
            __create_dataset__<result_type>(size, rank, extend, max_size,
                                            chunksize, compress_level);

            // check validity of own dataset id
            if (H5Iis_valid(_dataset) == false)
            {
<<<<<<< HEAD
                throw std::runtime_error(
                    "Trying to create dataset named '" + _name +
                    "' resulted in invalid id, check your arguments.");
=======
                throw std::runtime_error("Trying to create dataset named "
                                         "'" + _name + "' resulted in invalid "
                                         "ID! Check your arguments.");
>>>>>>> 8a06f508
            }

            // gather data for dimensionality info: rank, extend, max_extend
            // TODO see #119 for changes needed here
            // https://ts-gitlab.iup.uni-heidelberg.de/utopia/utopia/issues/119
            std::vector<hsize_t> dims(1 + _extend.size() + _max_extend.size());
            std::size_t i = 0;
            dims[i] = _rank;
            ++i;

            for (std::size_t j = 0; j < _extend.size(); ++j, ++i)
            {
                dims[i] = _extend[j];
            }

            for (std::size_t j = 0; j < _max_extend.size(); ++j, ++i)
            {
                dims[i] = _max_extend[i];
            }

            // store the dimensionality info attribute
            add_attribute<std::vector<hsize_t>>("dimensionality info", dims);
            
            // write dataset
            __write_dataset__(begin, end, std::forward<Adaptor&&>(adaptor),
                              H5S_ALL, H5S_ALL);
        }
        else
        { // dataset does exist

            // check validity of own dataset id
            if (H5Iis_valid(_dataset) == false)
            {
<<<<<<< HEAD
                throw std::runtime_error(
                    "Apparently existing dataset named '" + _name +
                    "' invalid, has the dataset already been closed?");
=======
                throw std::runtime_error("Existing dataset '" + _name + "' "
                                         "has an invalid ID. Has the dataset "
                                         "already been closed?");
>>>>>>> 8a06f508
            }

            // check if dataset can be extended, i.e. if extend < max_extend.
            for (std::size_t i = 0; i < _rank; ++i)
            {
                if ((_extend[i] == _max_extend[i]) && (_extend[i] != 0))
                {
                    throw std::runtime_error("Dataset cannot be extended! Its "
                                             "extend reached max_extend. Did "
                                             "you set a nonzero chunksize?");
                }
            }

            // distinguish between ranks: treat 1d differently from nd
            if (_rank == 1)
            {
                /* If the dataset can be extended, then do so now.
                Extend the first dimension in the dataspace, such that:

                dataset before:

                dim0
                 |      +
                 |      +
                 |      +
                 ν

                dataset after extend by size 2

                dim0
                 |      +
                 |      +
                 |      +
                 |      +
                 |      +
                 ν
                */
                
                // get the offset, stride count and block vectors for selection
                // of the hyperslab
                std::vector<hsize_t> offset = _extend;
                std::vector<hsize_t> stride{1};
                std::vector<hsize_t> count = offset;
                std::vector<hsize_t> block{1};

                // make dataset larger
                _extend[0] += size;

                herr_t ext_err = H5Dset_extent(_dataset, _extend.data());
                if (ext_err < 0)
                {
                    throw std::runtime_error("1D dataset could not be "
                                             "extended!");
                }

                // gather information for dimensionality info attribute
                std::vector<hsize_t> dims(1 + _extend.size() + _max_extend.size());
                std::size_t i = 0;
                dims[i] = _rank;
                ++i;

                for (std::size_t j = 0; j < _extend.size(); ++j, ++i)
                {
                    dims[i] = _extend[j];
                }

                for (std::size_t j = 0; j < _max_extend.size(); ++j, ++i)
                {
                    dims[i] = _max_extend[i];
                }

                // add the attribute
                add_attribute<std::vector<hsize_t>>("dimensionality info", dims);

                // make subset selection and extract data and memory space
                auto spaces = __select_dataset_subset__(offset, stride,
                                                        block, count);
                hid_t dspace = spaces[0];
                hid_t memspace = spaces[1];

                // and now: write the data
                __write_dataset__(begin, end, std::forward<Adaptor&&>(adaptor),
                                  dspace, memspace);
                
                // // buffering
                // auto buffer = HDFBufferFactory::buffer<result_type>(
                //     begin, end, std::forward<Adaptor &&>(adaptor));

                // // write to buffer
                // herr_t write_err =
                //     H5Dwrite(_dataset, HDFTypeFactory::type<result_type>(),
                //              memspace, dspace, H5P_DEFAULT, buffer.data());

                H5Sclose(dspace);
                H5Sclose(memspace);
            }
            else
            { // N- dimensional dataset

                /* If the dataset can be extended, then do so now.
                Extend the first dimension in the dataspace, such that:
                
                dataset before:

                     dim1 ->
                dim0 +++++++++++++++++++++++++++++++++++++++++++++++
                 |   +++++++++++++++++++++++++++++++++++++++++++++++
                 ν

                dataset after extend

                       dim1 ->
                 dim0  +++++++++++++++++++++++++++++++++++++++++++++++
                 |     +++++++++++++++++++++++++++++++++++++++++++++++
                 |     +++++++++++++++++++++++++++++++++++++++++++++++
                 ν
                */

                // get some stuff we need for the hyperslab selection later
                std::vector<hsize_t> offset = _extend;
                std::vector<hsize_t> stride(_extend.size(), 1);
                std::vector<hsize_t> count = offset;
                std::vector<hsize_t> block(extend.size(), 1);
                count[0] = 1; // such that we add one more 'slice'

                // extend
                _extend[0] += 1; // add one more slice
                for (std::size_t i = 1; i < offset.size(); ++i)
                {
                    offset[i] = 0;
                }

                herr_t ext_err = H5Dset_extent(_dataset, _extend.data());
                if (ext_err < 0)
                {
                    throw std::runtime_error("ND dataset could not be "
                                             "extended!");
                }

                // gather information for dimensionality info attribute
                std::vector<hsize_t> dims(1 + _extend.size() + _max_extend.size());
                std::size_t i = 0;
                dims[i] = _rank;
                ++i;

                for (std::size_t j = 0; j < _extend.size(); ++j, ++i)
                {
                    dims[i] = _extend[j];
                }

                for (std::size_t j = 0; j < _max_extend.size(); ++j, ++i)
                {
                    dims[i] = _max_extend[i];
                }

                // store the attribute
                add_attribute<std::vector<hsize_t>>("dimensionality info",
                                                    dims);

                // make subset selection and extract data and memory space
                auto spaces = __select_dataset_subset__(offset, stride,
                                                        block, count);
                hid_t dspace = spaces[0];
                hid_t memspace = spaces[1];

                // and write the dataset
                __write_dataset__(begin, end, std::forward<Adaptor&&>(adaptor),
                                  dspace, memspace);

                H5Sclose(memspace);
                H5Sclose(dspace);
            }
        }
    }

    /**
     * @brief      Read (a subset_of) a dataset. Flattens nd datasets
     *
     * @param      start         The start. If not given, the entire dataset
     *                           will be read.
     * @param      end           The end
     * @param      stride        The stride
     *
     * @tparam     desired_type  The desired return type
     *
     * @return     the read data
     */
    template <typename desired_type>
    auto read(std::vector<hsize_t> start = {},
              std::vector<hsize_t> end = {},
              std::vector<hsize_t> stride = {})
    {
        // check if dataset id is ok
        if (H5Iis_valid(_dataset) == false)
        {
<<<<<<< HEAD
            throw std::runtime_error(
                "dataset id of '" + _name +
                "' invalid, has the dataset already been closed?");
=======
            throw std::runtime_error("Existing dataset '" + _name + "' has an "
                                     "invalid ID. Has the dataset already "
                                     "been closed?");
>>>>>>> 8a06f508
        }

        // 1d dataset
        if (_rank == 1)
        {
            // assume that if start is empty, the entire dataset should be read
            if (start.size() == 0)
            {
                return __read_from_dataset__<desired_type>(_extend[0],
                                                           H5S_ALL, H5S_ALL);
            }
            else
            { // read a subset determined by start end stride
              // check that the arrays have the correct size:
                if (   start.size()  != _rank
                    || end.size()    != _rank
                    || stride.size() != _rank)
                {
                    throw std::invalid_argument("Cannot read dataset: start, "
                                                "end and/or stride size did "
                                                "not match the rank!");
                }
                // determine the count to be read
                std::vector<hsize_t> count(start.size());
                for (std::size_t i = 0; i < start.size(); ++i)
                {
                    count[i] = (end[i] - start[i]) / stride[i];
                }
                std::vector<hsize_t> block(count.size(), 1);

                // select dataset subset to read
                auto spaces = __select_dataset_subset__(start, stride,
                                                        block, count);
                hid_t dspace = spaces[0];
                hid_t memspace = spaces[1];

                // read
                auto buffer = __read_from_dataset__<desired_type>(count[0],
                                                                  dspace,
                                                                  memspace);

                // close memoryspace resources and return
                H5Sclose(dspace);
                H5Sclose(memspace);

                return buffer;
            }
        }
        else
        { // N-dimensional dataset
            // assume that if start is empty, the entire dataset should be read
            if (start.size() == 0)
            {
                // hid_t type = H5Dget_type(_dataset);

                // make a buffer and read
                // this is a 1d data which contains the multi - dimensional
                // stuff in a flattened version
                std::size_t buffersize = 1;
                for (std::size_t i = 0; i < _rank; ++i)
                {
                    buffersize *= _extend[i];
                }

                return __read_from_dataset__<desired_type>(buffersize,
                                                           H5S_ALL, H5S_ALL);
            }
            else
            { // read a subset determined by start end stride
                // check that the arrays have the correct size:
                if (   start.size()  != _rank
                    || end.size()    != _rank
                    || stride.size() != _rank)
                {
                    throw std::invalid_argument("Cannot read dataset: start, "
                                                "end and/or stride size did "
                                                "not match the rank!");
                }

                // determine the count to be read
                std::vector<hsize_t> count(start.size());
                for (std::size_t i = 0; i < start.size(); ++i)
                {
                    count[i] = (end[i] - start[i]) / stride[i];
                }
                std::vector<hsize_t> block(count.size(), 1);

                // select dataset subset to read
                auto spaces = __select_dataset_subset__(start, stride,
                                                        block, count);
                hid_t dspace = spaces[0];
                hid_t memspace = spaces[1];

                // determine buffersize
                std::size_t buffersize = 1;
                for (std::size_t i = 0; i < _rank; ++i)
                {
                    buffersize *= count[i];
                }

                // read
                auto buffer = __read_from_dataset__<desired_type>(buffersize,
                                                                  dspace,
                                                                  memspace);

                // close memoryspace resources
                H5Sclose(dspace);
                H5Sclose(memspace);

                return buffer;
            }
        }
    }

    /**
     * @brief      default consturctor
     */
    HDFDataset() = default;

    /**
     * @brief      Copy constructor
     *
     * @param      other  The other
     */
    HDFDataset(const HDFDataset& other)
        : _parent_object(other._parent_object),
          _name(other._name),
          _dataset(other._dataset),
          _rank(other._rank),
          _extend(other._extend),
          _max_extend(other._max_extend),
          _info(other._info),
          _address(other._address),
<<<<<<< HEAD
          _refcounts(other._refcounts)
    {
        (*_refcounts)[_address] += 1;
=======
          _referencecounter(other._referencecounter)
    {
        (*_referencecounter)[_address] += 1;
>>>>>>> 8a06f508
    }

    /**
     * @brief      Move constructor
     *
     * @param      other  The other
     */
    HDFDataset(HDFDataset&& other) : HDFDataset()
    {
        this->swap(other);
    }

    /**
     * @brief      Assignment operator
     *
     * @param      other  The other
     *
     * @return     HDFDataset&
     */
    HDFDataset& operator=(HDFDataset other)
    {
        this->swap(other);
        return *this;
    }
    /**
     * @brief      Constructor
     *
     * @param      parent_object  The parent object
     * @param      name           The name
     */
    HDFDataset(HDFObject& parent_object, std::string name)
        : _parent_object(std::make_shared<HDFObject>(parent_object)),
          _name(name),
          _dataset(-1),
          _rank(0),
          _extend({}),
          _max_extend({}),
<<<<<<< HEAD
          _refcounts(parent_object.get_referencecounter())
=======
          _referencecounter(parent_object.get_referencecounter())
>>>>>>> 8a06f508

    {
        // Try to find the dataset in the parent_object
        // If it is there, open it.
        // Else: postphone the dataset creation to the first write
        if (H5LTfind_dataset(_parent_object->get_id(), _name.c_str()) == 1)
        { // dataset exists
            // open it
            _dataset = H5Dopen(_parent_object->get_id(), _name.c_str(),
                               H5P_DEFAULT);

            // get dataspace and read out rank, extend, max_extend
            hid_t dataspace = H5Dget_space(_dataset);

            _rank = H5Sget_simple_extent_ndims(dataspace);
            _extend.resize(_rank);
            _max_extend.resize(_rank);

            H5Sget_simple_extent_dims(dataspace, _extend.data(),
                                      _max_extend.data());
            H5Sclose(dataspace);

<<<<<<< HEAD
            H5Oget_info(_dataset, &_info);
            _address = _info.addr;
            (*_refcounts)[_address] += 1;
=======
            // Update info and reference counter
            H5Oget_info(_dataset, &_info);
            _address = _info.addr;
            (*_referencecounter)[_address] += 1;
>>>>>>> 8a06f508
        }
    }

    /**
     * @brief      Destructor
     */
    virtual ~HDFDataset()
    {
        if (H5Iis_valid(_dataset))
        {
<<<<<<< HEAD
            if ((*_refcounts)[_address] == 1)
            {
                H5Dclose(_dataset);
                _refcounts->erase(_refcounts->find(_address));
            }
            else
            {
                --(*_refcounts)[_address];
=======
            if ((*_referencecounter)[_address] == 1)
            {
                H5Dclose(_dataset);
                _referencecounter->erase(_referencecounter->find(_address));
            }
            else
            {
                --(*_referencecounter)[_address];
>>>>>>> 8a06f508
            }
        }
    }
};

/**
 * @brief      Exchange state between lhs and rhs
 *
 * @param      lhs        The left hand side
 * @param      rhs        The right hand side
 *
 * @tparam     HDFObject  The type of the parent object
 */
template <typename HDFObject>
void swap(HDFDataset<HDFObject>& lhs, HDFDataset<HDFObject>& rhs)
{
    lhs.swap(rhs);
}

} // namespace DataIO
} // namespace Utopia
#endif<|MERGE_RESOLUTION|>--- conflicted
+++ resolved
@@ -15,15 +15,10 @@
 #include <hdf5_hl.h>
 #include <numeric>
 #include <unordered_map>
-<<<<<<< HEAD
-=======
-
->>>>>>> 8a06f508
 namespace Utopia
 {
 namespace DataIO
 {
-
 /**
  * @brief      Class representing a HDFDataset, wich reads and writes data and
  *             attributes
@@ -67,8 +62,7 @@
             }
 
             // make dataspace
-            hid_t dspace = H5Screate_simple(_rank, _extend.data(),
-                                            _max_extend.data());
+            hid_t dspace = H5Screate_simple(_rank, _extend.data(), _max_extend.data());
 
             // create dataset and return
             return H5Dcreate(_parent_object->get_id(), _name.c_str(),
@@ -80,8 +74,7 @@
             // can create the dataset right away
             return H5Dcreate(_parent_object->get_id(), _name.c_str(),
                              HDFTypeFactory::type<Datatype>(),
-                             H5Screate_simple(_rank, _extend.data(),
-                                              _max_extend.data()),
+                             H5Screate_simple(_rank, _extend.data(), _max_extend.data()),
                              group_plist, H5P_DEFAULT, H5P_DEFAULT);
         }
     }
@@ -133,10 +126,7 @@
             {
                 _max_extend = max_size;
             }
-<<<<<<< HEAD
-=======
-
->>>>>>> 8a06f508
+
             if (compress_level > 0)
             {
                 // make a new compressed dataset
@@ -177,11 +167,7 @@
         // update info and add the new dataset to the reference counter
         H5Oget_info(_dataset, &_info);
         _address = _info.addr;
-<<<<<<< HEAD
-        (*_refcounts)[_address] = 1;
-=======
         (*_referencecounter)[_address] = 1;
->>>>>>> 8a06f508
     }
 
     /**
@@ -198,13 +184,8 @@
      * @tparam     Adaptor    The type of the adaptor
      */
     template <typename Iter, typename Adaptor>
-    void __write_dataset__(Iter begin,
-                           Iter end,
-                           Adaptor&& adaptor,
-                           hid_t dspace,
-                           hid_t memspace)
-    {
-<<<<<<< HEAD
+    void __write_dataset__(Iter begin, Iter end, Adaptor&& adaptor, hid_t dspace, hid_t memspace)
+    {
         using result_type = remove_qualifier_t<decltype(adaptor(*begin))>;
         // now that the dataset has been made let us write to it
         // buffering at first
@@ -214,22 +195,6 @@
         // write to buffer
         herr_t write_err = H5Dwrite(_dataset, HDFTypeFactory::type<result_type>(),
                                     memspace, dspace, H5P_DEFAULT, buffer.data());
-=======
-        using result_type =
-            typename HDFTypeFactory::result_type<decltype(adaptor(*begin))>::type;
-
-        // First, create the buffer
-        auto buffer = HDFBufferFactory::buffer(begin, end,
-                                               std::forward<Adaptor&&>(adaptor)
-                                               );
-
-        // Now, write to the buffer
-        herr_t write_err = H5Dwrite(_dataset,
-                                    HDFTypeFactory::type<result_type>(),
-                                    memspace, dspace,
-                                    H5P_DEFAULT, buffer.data());
-
->>>>>>> 8a06f508
         if (write_err < 0)
         {
             throw std::runtime_error("Writing to 1D dataset failed!");
@@ -257,12 +222,9 @@
         hid_t dspace = H5Dget_space(_dataset);
         hid_t memspace = H5Screate_simple(_rank, count.data(), NULL);
 
-        herr_t select_err = H5Sselect_hyperslab(dspace,
-                                                H5S_SELECT_SET,
-                                                offset.data(),
-                                                stride.data(),
-                                                count.data(),
-                                                block.data());
+        herr_t select_err =
+            H5Sselect_hyperslab(dspace, H5S_SELECT_SET, offset.data(),
+                                stride.data(), count.data(), block.data());
         if (select_err < 0)
         {
             throw std::runtime_error("Selecting 1D hyperslab failed!");
@@ -283,11 +245,8 @@
      * @return     The data read from the dataset
      */
     template <typename desired_type>
-    auto __read_from_dataset__(hsize_t buffer_size,
-                               hid_t dspace,
-                               hid_t memspace)
-    {
-<<<<<<< HEAD
+    auto __read_from_dataset__(hsize_t buffer_size, hid_t dspace, hid_t memspace)
+    {
         if constexpr (is_container_v<desired_type>)
         {
             std::vector<hvl_t> buffer(buffer_size);
@@ -316,9 +275,6 @@
             return data;
         }
         else
-=======
-        if constexpr (is_container<desired_type>::value)
->>>>>>> 8a06f508
         {
             if constexpr (std::is_same_v<std::string, desired_type>)
             {
@@ -346,17 +302,8 @@
                 return data;
             }
             else
-<<<<<<< HEAD
             {
                 std::vector<desired_type> buffer(buffer_size);
-=======
-            { // container was not a std::string
-                // create the buffer
-                std::vector<hvl_t> buffer(buffer_size);
-                std::vector<desired_type> data(buffer_size);
-
-                // Read the data
->>>>>>> 8a06f508
                 hid_t type = H5Dget_type(_dataset);
                 herr_t read_err = H5Dread(_dataset, type, memspace, dspace,
                                           H5P_DEFAULT, buffer.data());
@@ -366,46 +313,8 @@
                 {
                     throw std::runtime_error("Error reading 1d dataset");
                 }
-<<<<<<< HEAD
                 return buffer;
             }
-=======
-
-                // fill the buffer, static-casting to the desired type
-                for (std::size_t i = 0; i < buffer_size; ++i)
-                {
-                    data[i].resize(buffer[i].len);
-                    auto ptr = static_cast<typename desired_type::value_type*>(
-                        buffer[i].p);
-
-                    for (std::size_t j = 0; j < buffer[i].len; ++j)
-                    {
-                        data[i][j] = ptr[j];
-                    }
-                }
-
-                return data;
-            }
-        }
-        else
-        { // desired type is not a container
-            // create a buffer
-            std::vector<desired_type> buffer(buffer_size);
-            hid_t type = H5Dget_type(_dataset);
-
-            // read the data directly into the buffer
-            herr_t read_err = H5Dread(_dataset, type, memspace, dspace,
-                                      H5P_DEFAULT, buffer.data());
-            H5Tclose(type);
-
-            if (read_err < 0)
-            {
-                throw std::runtime_error("Error reading 1d dataset");
-            }
-
-            // can directly return the buffer here
-            return buffer;
->>>>>>> 8a06f508
         }
     }
 
@@ -418,23 +327,13 @@
     std::vector<hsize_t> _max_extend;
     H5O_info_t _info;
     haddr_t _address;
-<<<<<<< HEAD
-    std::shared_ptr<std::unordered_map<haddr_t, int>> _refcounts;
+    std::shared_ptr<std::unordered_map<haddr_t, int>> _referencecounter;
 
 public:
     /**
      * @brief get a shared_ptr to the parent_object
      *
      * @return std::shared_ptr<HDFObject>
-=======
-    std::shared_ptr<std::unordered_map<haddr_t, int>> _referencecounter;
-
-public:
-    /**
-     * @brief      get a weak ptr to the parent_object
-     *
-     * @return     std::weak_ptr<HDFObject>
->>>>>>> 8a06f508
      */
     std::shared_ptr<HDFObject> get_parent()
     {
@@ -442,133 +341,69 @@
     }
 
     /**
-<<<<<<< HEAD
      * @brief get the name of the dataset
      *
      * @return std::string
-=======
-     * @brief      get the dataset name
-     *
-     * @return     the dataset name
->>>>>>> 8a06f508
      */
     std::string get_name()
     {
         return _name;
     }
 
-<<<<<<< HEAD
     /**
      * @brief get the rank of the dataset, i.e. the dimensionality
      *
      * @return std::size_t
-=======
-
-    /**
-     * @brief      get the dataset rank
-     *
-     * @return     the dataset rank
->>>>>>> 8a06f508
      */
     std::size_t get_rank()
     {
         return _rank;
     }
 
-<<<<<<< HEAD
     /**
      * @brief get the current extend of the dataset
      *
      * @return std::vector<hsize_t>
-=======
-
-    /**
-     * @brief      get the current dataset extend
-     *
-     * @return     the dataset extend
->>>>>>> 8a06f508
      */
     auto get_extend()
     {
         return _extend;
     }
 
-<<<<<<< HEAD
     /**
      * @brief get the maximum extend of the dataset
      *
      * @return std::vector<hsize_t>
-=======
-
-    /**
-     * @brief      get the dataset capacity, i.e. the maximum extend
-     *
-     * @return     the dataset capacity
->>>>>>> 8a06f508
      */
     auto get_capacity()
     {
         return _max_extend;
     }
 
-<<<<<<< HEAD
     /**
      * @brief get the current extend of the dataset
      *
      * @return std::vector<hsize_t>
-=======
-
-    /**
-     * @brief      get the dataset ID
-     *
-     * @return     the dataset ID
->>>>>>> 8a06f508
      */
     hid_t get_id()
     {
         return _dataset;
     }
 
-
-    /**
-<<<<<<< HEAD
+    /**
      * @brief get the reference counter map
      *
      * @return std::map<haddr_t, int>
      */
     auto get_referencecounter()
     {
-        return _refcounts;
+        return _referencecounter;
     }
 
     /**
      * @brief get the address of the dataset in the underlying hdffile
      *
      * @return haddr_t
-     */
-    haddr_t get_address()
-    {
-        return _address;
-    }
-
-    /**
-     * @brief add attribute to the dataset
-=======
-     * @brief      get the reference counter
->>>>>>> 8a06f508
-     *
-     * @return     the reference counter
-     */
-    auto get_referencecounter()
-    {
-        return _referencecounter;
-    }
-
-
-    /**
-     * @brief      get the address of the dataset
-     *
-     * @return     the address of the dataset
      */
     haddr_t get_address()
     {
@@ -587,10 +422,6 @@
     void add_attribute(std::string attribute_name, Attrdata attribute_data)
     {
         // make attribute and write
-<<<<<<< HEAD
-
-=======
->>>>>>> 8a06f508
         HDFAttribute attr(*this, attribute_name);
         attr.write(attribute_data);
     }
@@ -602,16 +433,6 @@
     {
         if (H5Iis_valid(_dataset))
         {
-<<<<<<< HEAD
-            if ((*_refcounts)[_address] == 1)
-            {
-                H5Dclose(_dataset);
-                _refcounts->erase(_refcounts->find(_address));
-            }
-            else
-            {
-                --(*_refcounts)[_address];
-=======
             if ((*_referencecounter)[_address] == 1)
             {
                 H5Dclose(_dataset);
@@ -620,7 +441,6 @@
             else
             {
                 --(*_referencecounter)[_address];
->>>>>>> 8a06f508
             }
         }
     }
@@ -641,11 +461,7 @@
         swap(_max_extend, other._max_extend);
         swap(_info, other._info);
         swap(_address, other._address);
-<<<<<<< HEAD
-        swap(_refcounts, other._refcounts);
-=======
         swap(_referencecounter, other._referencecounter);
->>>>>>> 8a06f508
     }
 
     /**
@@ -687,8 +503,9 @@
         // currently not supported rank -> throw error
         if (_rank > 2)
         {
-            throw std::runtime_error("Cannot write dataset: Ranks higher than "
-                                     "2 are not supported currently!");
+            throw std::runtime_error(
+                "Cannot write dataset: Ranks higher than "
+                "2 are not supported currently!");
         }
 
         if (_dataset == -1)
@@ -701,15 +518,12 @@
             // check validity of own dataset id
             if (H5Iis_valid(_dataset) == false)
             {
-<<<<<<< HEAD
                 throw std::runtime_error(
-                    "Trying to create dataset named '" + _name +
-                    "' resulted in invalid id, check your arguments.");
-=======
-                throw std::runtime_error("Trying to create dataset named "
-                                         "'" + _name + "' resulted in invalid "
-                                         "ID! Check your arguments.");
->>>>>>> 8a06f508
+                    "Trying to create dataset named "
+                    "'" +
+                    _name +
+                    "' resulted in invalid "
+                    "ID! Check your arguments.");
             }
 
             // gather data for dimensionality info: rank, extend, max_extend
@@ -732,10 +546,9 @@
 
             // store the dimensionality info attribute
             add_attribute<std::vector<hsize_t>>("dimensionality info", dims);
-            
+
             // write dataset
-            __write_dataset__(begin, end, std::forward<Adaptor&&>(adaptor),
-                              H5S_ALL, H5S_ALL);
+            __write_dataset__(begin, end, std::forward<Adaptor&&>(adaptor), H5S_ALL, H5S_ALL);
         }
         else
         { // dataset does exist
@@ -743,15 +556,10 @@
             // check validity of own dataset id
             if (H5Iis_valid(_dataset) == false)
             {
-<<<<<<< HEAD
-                throw std::runtime_error(
-                    "Apparently existing dataset named '" + _name +
-                    "' invalid, has the dataset already been closed?");
-=======
-                throw std::runtime_error("Existing dataset '" + _name + "' "
+                throw std::runtime_error("Existing dataset '" + _name +
+                                         "' "
                                          "has an invalid ID. Has the dataset "
                                          "already been closed?");
->>>>>>> 8a06f508
             }
 
             // check if dataset can be extended, i.e. if extend < max_extend.
@@ -759,9 +567,10 @@
             {
                 if ((_extend[i] == _max_extend[i]) && (_extend[i] != 0))
                 {
-                    throw std::runtime_error("Dataset cannot be extended! Its "
-                                             "extend reached max_extend. Did "
-                                             "you set a nonzero chunksize?");
+                    throw std::runtime_error(
+                        "Dataset cannot be extended! Its "
+                        "extend reached max_extend. Did "
+                        "you set a nonzero chunksize?");
                 }
             }
 
@@ -789,7 +598,7 @@
                  |      +
                  ν
                 */
-                
+
                 // get the offset, stride count and block vectors for selection
                 // of the hyperslab
                 std::vector<hsize_t> offset = _extend;
@@ -803,8 +612,9 @@
                 herr_t ext_err = H5Dset_extent(_dataset, _extend.data());
                 if (ext_err < 0)
                 {
-                    throw std::runtime_error("1D dataset could not be "
-                                             "extended!");
+                    throw std::runtime_error(
+                        "1D dataset could not be "
+                        "extended!");
                 }
 
                 // gather information for dimensionality info attribute
@@ -827,15 +637,14 @@
                 add_attribute<std::vector<hsize_t>>("dimensionality info", dims);
 
                 // make subset selection and extract data and memory space
-                auto spaces = __select_dataset_subset__(offset, stride,
-                                                        block, count);
+                auto spaces = __select_dataset_subset__(offset, stride, block, count);
                 hid_t dspace = spaces[0];
                 hid_t memspace = spaces[1];
 
                 // and now: write the data
                 __write_dataset__(begin, end, std::forward<Adaptor&&>(adaptor),
                                   dspace, memspace);
-                
+
                 // // buffering
                 // auto buffer = HDFBufferFactory::buffer<result_type>(
                 //     begin, end, std::forward<Adaptor &&>(adaptor));
@@ -853,7 +662,7 @@
 
                 /* If the dataset can be extended, then do so now.
                 Extend the first dimension in the dataspace, such that:
-                
+
                 dataset before:
 
                      dim1 ->
@@ -887,8 +696,9 @@
                 herr_t ext_err = H5Dset_extent(_dataset, _extend.data());
                 if (ext_err < 0)
                 {
-                    throw std::runtime_error("ND dataset could not be "
-                                             "extended!");
+                    throw std::runtime_error(
+                        "ND dataset could not be "
+                        "extended!");
                 }
 
                 // gather information for dimensionality info attribute
@@ -908,12 +718,10 @@
                 }
 
                 // store the attribute
-                add_attribute<std::vector<hsize_t>>("dimensionality info",
-                                                    dims);
+                add_attribute<std::vector<hsize_t>>("dimensionality info", dims);
 
                 // make subset selection and extract data and memory space
-                auto spaces = __select_dataset_subset__(offset, stride,
-                                                        block, count);
+                auto spaces = __select_dataset_subset__(offset, stride, block, count);
                 hid_t dspace = spaces[0];
                 hid_t memspace = spaces[1];
 
@@ -947,15 +755,10 @@
         // check if dataset id is ok
         if (H5Iis_valid(_dataset) == false)
         {
-<<<<<<< HEAD
-            throw std::runtime_error(
-                "dataset id of '" + _name +
-                "' invalid, has the dataset already been closed?");
-=======
-            throw std::runtime_error("Existing dataset '" + _name + "' has an "
+            throw std::runtime_error("Existing dataset '" + _name +
+                                     "' has an "
                                      "invalid ID. Has the dataset already "
                                      "been closed?");
->>>>>>> 8a06f508
         }
 
         // 1d dataset
@@ -964,19 +767,17 @@
             // assume that if start is empty, the entire dataset should be read
             if (start.size() == 0)
             {
-                return __read_from_dataset__<desired_type>(_extend[0],
-                                                           H5S_ALL, H5S_ALL);
+                return __read_from_dataset__<desired_type>(_extend[0], H5S_ALL, H5S_ALL);
             }
             else
             { // read a subset determined by start end stride
               // check that the arrays have the correct size:
-                if (   start.size()  != _rank
-                    || end.size()    != _rank
-                    || stride.size() != _rank)
-                {
-                    throw std::invalid_argument("Cannot read dataset: start, "
-                                                "end and/or stride size did "
-                                                "not match the rank!");
+                if (start.size() != _rank || end.size() != _rank || stride.size() != _rank)
+                {
+                    throw std::invalid_argument(
+                        "Cannot read dataset: start, "
+                        "end and/or stride size did "
+                        "not match the rank!");
                 }
                 // determine the count to be read
                 std::vector<hsize_t> count(start.size());
@@ -987,15 +788,12 @@
                 std::vector<hsize_t> block(count.size(), 1);
 
                 // select dataset subset to read
-                auto spaces = __select_dataset_subset__(start, stride,
-                                                        block, count);
+                auto spaces = __select_dataset_subset__(start, stride, block, count);
                 hid_t dspace = spaces[0];
                 hid_t memspace = spaces[1];
 
                 // read
-                auto buffer = __read_from_dataset__<desired_type>(count[0],
-                                                                  dspace,
-                                                                  memspace);
+                auto buffer = __read_from_dataset__<desired_type>(count[0], dspace, memspace);
 
                 // close memoryspace resources and return
                 H5Sclose(dspace);
@@ -1020,19 +818,17 @@
                     buffersize *= _extend[i];
                 }
 
-                return __read_from_dataset__<desired_type>(buffersize,
-                                                           H5S_ALL, H5S_ALL);
+                return __read_from_dataset__<desired_type>(buffersize, H5S_ALL, H5S_ALL);
             }
             else
             { // read a subset determined by start end stride
                 // check that the arrays have the correct size:
-                if (   start.size()  != _rank
-                    || end.size()    != _rank
-                    || stride.size() != _rank)
-                {
-                    throw std::invalid_argument("Cannot read dataset: start, "
-                                                "end and/or stride size did "
-                                                "not match the rank!");
+                if (start.size() != _rank || end.size() != _rank || stride.size() != _rank)
+                {
+                    throw std::invalid_argument(
+                        "Cannot read dataset: start, "
+                        "end and/or stride size did "
+                        "not match the rank!");
                 }
 
                 // determine the count to be read
@@ -1044,8 +840,7 @@
                 std::vector<hsize_t> block(count.size(), 1);
 
                 // select dataset subset to read
-                auto spaces = __select_dataset_subset__(start, stride,
-                                                        block, count);
+                auto spaces = __select_dataset_subset__(start, stride, block, count);
                 hid_t dspace = spaces[0];
                 hid_t memspace = spaces[1];
 
@@ -1057,9 +852,8 @@
                 }
 
                 // read
-                auto buffer = __read_from_dataset__<desired_type>(buffersize,
-                                                                  dspace,
-                                                                  memspace);
+                auto buffer =
+                    __read_from_dataset__<desired_type>(buffersize, dspace, memspace);
 
                 // close memoryspace resources
                 H5Sclose(dspace);
@@ -1089,15 +883,9 @@
           _max_extend(other._max_extend),
           _info(other._info),
           _address(other._address),
-<<<<<<< HEAD
-          _refcounts(other._refcounts)
-    {
-        (*_refcounts)[_address] += 1;
-=======
           _referencecounter(other._referencecounter)
     {
         (*_referencecounter)[_address] += 1;
->>>>>>> 8a06f508
     }
 
     /**
@@ -1135,11 +923,7 @@
           _rank(0),
           _extend({}),
           _max_extend({}),
-<<<<<<< HEAD
-          _refcounts(parent_object.get_referencecounter())
-=======
           _referencecounter(parent_object.get_referencecounter())
->>>>>>> 8a06f508
 
     {
         // Try to find the dataset in the parent_object
@@ -1148,8 +932,7 @@
         if (H5LTfind_dataset(_parent_object->get_id(), _name.c_str()) == 1)
         { // dataset exists
             // open it
-            _dataset = H5Dopen(_parent_object->get_id(), _name.c_str(),
-                               H5P_DEFAULT);
+            _dataset = H5Dopen(_parent_object->get_id(), _name.c_str(), H5P_DEFAULT);
 
             // get dataspace and read out rank, extend, max_extend
             hid_t dataspace = H5Dget_space(_dataset);
@@ -1158,20 +941,13 @@
             _extend.resize(_rank);
             _max_extend.resize(_rank);
 
-            H5Sget_simple_extent_dims(dataspace, _extend.data(),
-                                      _max_extend.data());
+            H5Sget_simple_extent_dims(dataspace, _extend.data(), _max_extend.data());
             H5Sclose(dataspace);
 
-<<<<<<< HEAD
-            H5Oget_info(_dataset, &_info);
-            _address = _info.addr;
-            (*_refcounts)[_address] += 1;
-=======
             // Update info and reference counter
             H5Oget_info(_dataset, &_info);
             _address = _info.addr;
             (*_referencecounter)[_address] += 1;
->>>>>>> 8a06f508
         }
     }
 
@@ -1182,16 +958,6 @@
     {
         if (H5Iis_valid(_dataset))
         {
-<<<<<<< HEAD
-            if ((*_refcounts)[_address] == 1)
-            {
-                H5Dclose(_dataset);
-                _refcounts->erase(_refcounts->find(_address));
-            }
-            else
-            {
-                --(*_refcounts)[_address];
-=======
             if ((*_referencecounter)[_address] == 1)
             {
                 H5Dclose(_dataset);
@@ -1200,7 +966,6 @@
             else
             {
                 --(*_referencecounter)[_address];
->>>>>>> 8a06f508
             }
         }
     }
