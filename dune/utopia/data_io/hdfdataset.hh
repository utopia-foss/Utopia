/**
 * @brief This is the central file of the HDF5 dataIO module of Utopia and
 * provides a class for writing to, reading from and creating almost arbitrary
 * data to a dataset in a HDF5 file.
 * @file hdfdataset.hh
 */
#ifndef HDFDATASET_HH
#define HDFDATASET_HH

#include "hdfattribute.hh"
#include "hdfbufferfactory.hh"
#include "hdftypefactory.hh"
#include "hdfutilities.hh"
#include <hdf5.h>
#include <hdf5_hl.h>
#include <numeric>
#include <unordered_map>
namespace Utopia
{
namespace DataIO
{
/**
 * @brief      Class representing a HDFDataset, wich reads and writes
 * data and attributes
 *
 * @tparam     HDFObject  The type of the parent object
 */
template <class HDFObject>
class HDFDataset
{
private:
    /**
     * @brief      helper function for making a non compressed dataset
     *
     * @param      typesize Size of the C type to write in bytes
     *
     * @tparam     Datatype        The data type stored in this dataset
     *
     * @return     The created dataset
     */
    template <typename Datatype>
    hid_t __create_dataset_helper__(std::size_t typesize)
    {
        // create group property list and (potentially) intermediate groups
        hid_t group_plist = H5Pcreate(H5P_LINK_CREATE);
        H5Pset_create_intermediate_group(group_plist, 1);

        // distinguish by chunksize; chunked dataset needed for compression
        if (_chunksizes.size() > 0)
        {
            // create creation property list, set chunksize and compress level
            hid_t plist = H5Pcreate(H5P_DATASET_CREATE);

            H5Pset_chunk(plist, _rank, _chunksizes.data());

            if (_compress_level > 0)
            {
                H5Pset_deflate(plist, _compress_level);
            }

            // make dataspace
            hid_t dspace =
                H5Screate_simple(_rank, _current_extend.data(), _capacity.data());
            // create dataset and return
            return H5Dcreate(_parent_object->get_id(), _path.c_str(),
                             HDFTypeFactory::type<Datatype>(typesize), dspace,
                             group_plist, plist, H5P_DEFAULT);
        }
        else
        {
            // make dataspace
            hid_t dspace =
                H5Screate_simple(_rank, _current_extend.data(), _capacity.data());

            // can create the dataset right away
            return H5Dcreate(_parent_object->get_id(), _path.c_str(),
                             HDFTypeFactory::type<Datatype>(typesize), dspace,
                             group_plist, H5P_DEFAULT, H5P_DEFAULT);
        }
    }

    /**
     * @brief      wrapper for creating a dataset given all parameters needed
     *
     * @tparam     result_type     The type of the data stored in this dataset
     */
    template <typename result_type>
    void __create_dataset__()
    {
        std::size_t typesize = 0;
        if constexpr (is_container_v<result_type> and is_array_like_v<result_type>)
        {
            typesize = std::tuple_size<result_type>::value;
        }

        // make a new non-compressed dataset
        _dataset = __create_dataset_helper__<result_type>(typesize);

        // update info and add the new dataset to the reference counter
        H5Oget_info(_dataset, &_info);
        _address = _info.addr;
        (*_referencecounter)[_address] = 1;
    }

    /**
     * @brief      For writing a dataset
     * @details    This assumes that the dataset has already been created
     *
     * @param      begin      The begin of the iterator range
     * @param      end        The end of the iterator range
     * @param      adaptor    The adaptor to extract the data
     * @param      dspace     The data space
     * @param      memspace   The the memory space
     *
     * @tparam     Iter       The type of the iterator
     * @tparam     Adaptor    The type of the adaptor
     */
    template <typename Iter, typename Adaptor>
    void __write_dataset__(Iter begin, Iter end, Adaptor&& adaptor, hid_t dspace, hid_t memspace)
    {
        using result_type = remove_qualifier_t<decltype(adaptor(*begin))>;
        // now that the dataset has been made let us write to it
        // buffering at first
        if constexpr (is_container_v<result_type>)
        {
            // make an intermediate buffer which then can be turned into hvl_t.
            std::vector<result_type> temp(std::distance(begin, end));
            std::generate(temp.begin(), temp.end(),
                          [&begin, &adaptor]() { return adaptor(*(begin++)); });

            // then turn this temporary buffer into a hvl_t thing, then write.
            auto buffer = HDFBufferFactory::buffer(
                temp.begin(), temp.end(),
                [](auto& val) -> result_type& { return val; });

            if constexpr (is_array_like_v<result_type>)
            {
                constexpr std::size_t s = std::tuple_size<result_type>::value;
                // write to buffer
                herr_t write_err =
                    H5Dwrite(_dataset, HDFTypeFactory::type<result_type>(s),
                             memspace, dspace, H5P_DEFAULT, buffer.data());
                if (write_err < 0)
                {
                    throw std::runtime_error(
                        "Writing to 1D fixed length array dataset "
                        "failed in "
                        "dataset" +
                        _path);
                }
            }
            else
            {
                // write to buffer
                herr_t write_err =
                    H5Dwrite(_dataset, HDFTypeFactory::type<result_type>(),
                             memspace, dspace, H5P_DEFAULT, buffer.data());
                if (write_err < 0)
                {
                    throw std::runtime_error(
                        "Writing to 1D variable len dataset failed in "
                        "dataset" +
                        _path);
                }
            }
        }
        else
        {
            auto buffer = HDFBufferFactory::buffer(begin, end, adaptor);

            // write to buffer
            herr_t write_err =
                H5Dwrite(_dataset, HDFTypeFactory::type<result_type>(),
                         memspace, dspace, H5P_DEFAULT, buffer.data());

            if (write_err < 0)
            {
                throw std::runtime_error("Writing to 1D dataset failed!");
                // FIXME Is this really only 1D?
                // FIXME Could we add some info here, e.g. the path of the dataset?
            }
        }
    }

    /**
     * @brief      Helper for selecting subset of dataset
     *
     * @param      offset  The offset
     * @param      stride  The stride
     * @param      block   The block
     * @param      count   The count
     *
     * @return     the dataset subset vector, consisting of dspace and memspace
     */
    std::vector<hid_t> __select_dataset_subset__(std::vector<hsize_t>& offset,
                                                 std::vector<hsize_t>& stride,
                                                 std::vector<hsize_t>& block,
                                                 std::vector<hsize_t>& count)
    {
        // select the new slab we just added for writing.
        hid_t dspace = H5Dget_space(_dataset);
        hid_t memspace = H5Screate_simple(_rank, count.data(), NULL);

        herr_t select_err =
            H5Sselect_hyperslab(dspace, H5S_SELECT_SET, offset.data(),
                                stride.data(), count.data(), block.data());
        if (select_err < 0)
        {
            throw std::runtime_error("Selecting 1D hyperslab failed!");
        }

        return {dspace, memspace};
    }

    /**
     * @brief      overload for reading std::string from dataset
     *
     * @param      buffer_size   The buffer size
     * @param      dspace        The dspace
     * @param      memspace      The memspace
     *
     * @tparam     desired_type  The desired return type
     *
     * @return     The data read from the dataset
     */
    template <typename desired_type>
    auto __read_from_dataset__(hsize_t buffer_size, hid_t dspace, hid_t memspace)
    {
        if constexpr (is_container_v<desired_type>)
        {
            std::vector<desired_type> data(buffer_size);

            if constexpr (is_array_like_v<desired_type>)
            {
                hid_t type = H5Dget_type(_dataset);
                herr_t read_err = H5Dread(_dataset, type, memspace, dspace,
                                          H5P_DEFAULT, data.data());
                H5Tclose(type);
                if (read_err < 0)
                {
                    throw std::runtime_error("Error reading 1d dataset");
                }
                return data;
            }
            else
            {
                std::vector<hvl_t> buffer(buffer_size);

                hid_t type = H5Dget_type(_dataset);
                herr_t read_err = H5Dread(_dataset, type, memspace, dspace,
                                          H5P_DEFAULT, buffer.data());
                H5Tclose(type);
                if (read_err < 0)
                {
                    throw std::runtime_error("Error reading 1d dataset");
                }
                for (std::size_t i = 0; i < buffer_size; ++i)
                {
                    data[i].resize(buffer[i].len);
                    auto ptr = static_cast<typename desired_type::value_type*>(
                        buffer[i].p);

                    for (std::size_t j = 0; j < buffer[i].len; ++j)
                    {
                        data[i][j] = ptr[j];
                    }
                }

                return data;
            }
        }
        else
        {
            if constexpr (std::is_same_v<std::string, desired_type>)
            {
                // create the buffer
                std::vector<const char*> buffer(buffer_size);
                hid_t type = H5Dget_type(_dataset);

                // read the data
                herr_t read_err = H5Dread(_dataset, type, memspace, dspace,
                                          H5P_DEFAULT, buffer.data());
                H5Tclose(type);

                if (read_err < 0)
                {
                    throw std::runtime_error("Error reading 1d dataset");
                }

                // fill the buffer
                std::vector<std::string> data(buffer_size);
                for (std::size_t i = 0; i < buffer_size; ++i)
                {
                    data[i] = std::string(buffer[i]);
                }

                return data;
            }
            else
            {
                std::vector<desired_type> buffer(buffer_size);
                hid_t type = H5Dget_type(_dataset);
                herr_t read_err = H5Dread(_dataset, type, memspace, dspace,
                                          H5P_DEFAULT, buffer.data());
                H5Tclose(type);

                if (read_err < 0)
                {
                    throw std::runtime_error("Error reading 1d dataset");
                }
                return buffer;
            }
        }
    }

protected:
    /**
     *  @brief Pointer to the parent object of the dataset
     */
    HDFObject* _parent_object;

    /**
     *  @brief path relative to the parent object
     */
    std::string _path;

    /**
     *  @brief dataset id
     */
    hid_t _dataset;

    /**
     *  @brief number of dimensions of the dataset
     */
    hsize_t _rank;

    /**
     *  @brief the currently occupied size of the dataset in number of elements
     */
    std::vector<hsize_t> _current_extend;

    /**
     * @brief  the maximum number of elements which can be stored in the dataset
     */
    std::vector<hsize_t> _capacity;

    /**
     * @brief the chunksizes per dimensions if dataset is extendible or compressed
     */
    std::vector<hsize_t> _chunksizes;

    /**
     * @brief the level of compression, 0 to 10
     */
    std::size_t _compress_level;

    /**
     * @brief the info struct used to get the address of the dataset
     */
    H5O_info_t _info;

    /**
     * @brief the address of the dataset in the file, a unique value given by the hdf5 lib
     */
    haddr_t _address;

    /**
     * @brief Pointer to underlying file's referencecounter
     */
    std::shared_ptr<std::unordered_map<haddr_t, int>> _referencecounter;

public:
    /**
     * @brief get a shared_ptr to the parent_object
     *
     * @return std::shared_ptr<HDFObject>
     */
    HDFObject& get_parent()
    {
        return *_parent_object;
    }

    /**
     * @brief get the path of the dataset
     *
     * @return std::string
     */
    std::string get_path()
    {
        return _path;
    }

    /**
     * @brief get the rank of the dataset, i.e. the dimensionality
     *
     * @return std::size_t
     */
    std::size_t get_rank()
    {
        return _rank;
    }

    /**
     * @brief get the current extend of the dataset
     *
     * @return std::vector<hsize_t>
     */
    auto get_current_extend()
    {
        return _current_extend;
    }

    /**
     * @brief get the maximum extend of the dataset
     *
     * @return std::vector<hsize_t>
     */
    auto get_capacity()
    {
        return _capacity;
    }

    /**
     * @brief Get the chunksizes vector
     *
     * @return auto
     */
    auto get_chunksizes()
    {
        return _chunksizes;
    }

    /**
     * @brief Get the compress level object
     *
     * @return auto
     */
    auto get_compresslevel()
    {
        return _compress_level;
    }

    /**
     * @brief get the current extend of the dataset
     *
     * @return std::vector<hsize_t>
     */
    hid_t get_id()
    {
        return _dataset;
    }

    /**
     * @brief get the reference counter map
     *
     * @return std::map<haddr_t, int>
     */
    auto get_referencecounter()
    {
        return _referencecounter;
    }

    /**
     * @brief get the address of the dataset in the underlying hdffile
     *
     * @return haddr_t
     */
    haddr_t get_address()
    {
        return _address;
    }

    /**
     * @brief      add attribute to the dataset
     *
     * @param      attribute_path  The attribute path
     * @param      attribute_data  The attribute data
     *
     * @tparam     Attrdata        The type of the attribute data
     */
    template <typename Attrdata>
    void add_attribute(std::string attribute_path, Attrdata attribute_data)
    {
        // make attribute and write
        HDFAttribute attr(*this, attribute_path);
        attr.write(attribute_data);
    }

    /**
     * @brief      close the dataset
     */
    void close()
    {
        if (H5Iis_valid(_dataset))
        {
            if ((*_referencecounter)[_address] == 1)
            {
                H5Dclose(_dataset);
                _referencecounter->erase(_referencecounter->find(_address));
                _dataset = -1;
            }
            else
            {
                --(*_referencecounter)[_address];
                _dataset = -1;
            }
        }
    }

    /**
     * @brief Open the dataset in parent_object with relative path 'path'.
     *
     * @param parent_object The HDFGroup/HDFFile into which the dataset shall be created
     * @param adaptor The function which makes the data to be written from given iterators
     * @param path The path of the dataset in the parent_object
     * @param rank The number of dimensions of the dataset
     * @param capacity The maximum size of the dataset in each dimension. Give
     *                 H5S_UNLIMITED if unlimited size is desired. Then you have
     *                 to give chunksizes.
     * @param chunksize The chunksizes in each dimension to use
     * @param compress_level The compression level to use, 0 to 10 (0 = no compression, 10 highest compression)
     */
    void open(HDFObject& parent_object,
              std::string path,
              std::vector<hsize_t> capacity = {},
              std::vector<hsize_t> chunksizes = {},
              hsize_t compress_level = 0)
    {
        _parent_object = &parent_object;
        _path = path;
        _referencecounter = parent_object.get_referencecounter();

        _current_extend = {};

        // Try to find the dataset in the parent_object
        // If it is there, open it.
        // Else: postphone the dataset creation to the first write
        if (H5LTfind_dataset(_parent_object->get_id(), _path.c_str()) == 1)
        { // dataset exists
            // open it
            _dataset = H5Dopen(_parent_object->get_id(), _path.c_str(), H5P_DEFAULT);

            // get dataspace and read out rank, extend, capacity
            hid_t dataspace = H5Dget_space(_dataset);

            _rank = H5Sget_simple_extent_ndims(dataspace);
            _current_extend.resize(_rank);
            _capacity.resize(_rank);

            H5Sget_simple_extent_dims(dataspace, _current_extend.data(),
                                      _capacity.data());
            H5Sclose(dataspace);

            // Update info and reference counter
            H5Oget_info(_dataset, &_info);
            _address = _info.addr;
            (*_referencecounter)[_address] += 1;
        }
        else
        {
            if (capacity.size() == 0)
            {
                if (chunksizes.size() == 0)
                {
                    throw std::runtime_error(
                        "In trying to create dataset " + path +
                        ": chunksizes have to be given when "
                        "not giving an explicit capacity!");
                }
                else
                {
                    _rank = chunksizes.size();
                    _chunksizes = chunksizes;
                    _capacity = std::vector<hsize_t>(_rank, H5S_UNLIMITED);
                }
            }
            else
            {
                _capacity = capacity;
                _chunksizes = chunksizes;
                _rank = _capacity.size();
            }

            _compress_level = compress_level;

            _dataset = -1;
        }
    }

    /**
     * @brief      swap the state of the objects
     *
     * @param      other  The other
     */
    void swap(HDFDataset& other)
    {
        using std::swap;
        swap(_parent_object, other._parent_object);
        swap(_path, other._path);
        swap(_dataset, other._dataset);
        swap(_rank, other._rank);
        swap(_current_extend, other._current_extend);
        swap(_capacity, other._capacity);
        swap(_chunksizes, other._chunksizes);
        swap(_compress_level, other._compress_level);
        swap(_info, other._info);
        swap(_address, other._address);
        swap(_referencecounter, other._referencecounter);
    }

    /**
     * @brief      Write data, extracting fields from complex data like
     * structs via an adaptor function. Adds an attribute which contains
     *             rank and size of the data. If you wish to write
     * vector containers, make sure that you do return a reference from
     *             adaptor!
     *
     * @param      begin           The begin
     * @param      end             The end
     * @param      adaptor         The adaptor
     * @param      rank            The rank. Defaults to 1
     * @param      extend          The extend of the data to write
     * @param      capacity        The maximum size of the dataset
     * @param      chunksize       The chunksize; extension is only
     * possible if a nonzero value is given here
     * @param      compress_level  The compression level; only possible
     * with nonzero chunksize
     *
     * @tparam     Iter            The type of the iterator
     * @tparam     Adaptor         The type of the adaptor
     */
    template <typename Iter, typename Adaptor>
    void write(Iter begin, Iter end, Adaptor&& adaptor)
    {
        using result_type = remove_qualifier_t<decltype(adaptor(*begin))>;

        // get size of stuff to write
        hsize_t size = std::distance(begin, end);

<<<<<<< HEAD
        if (_current_extend.size() == 0)
        {
            _current_extend = std::vector<hsize_t>(_rank, 1);
            _current_extend[_rank - 1] = size;
        }

        // if capacity is still empty, then it is so intentionally.
        if (_capacity.size() == 0)
        {
            _capacity = _current_extend;
        }

=======
>>>>>>> ae79b95e
        // currently not supported rank -> throw error
        if (_rank > 2)
        {
            throw std::runtime_error(
                "Cannot write dataset: Ranks higher than "
                "2 are not supported currently!");
        }

        if (_dataset == -1)
        { // dataset does not exist yet

            // set current extend
            _current_extend = std::vector<hsize_t>(_rank, 1);
            _current_extend[_rank - 1] = size;

            // set capacity
            if (_capacity.size() == 0)
            {
                _capacity = _current_extend;
            }
            else
            {
                if (!(_capacity == _current_extend) and _chunksizes.size() == 0)
                {
                    throw std::runtime_error(
                        "The provision of chunksizes is mandatory if dataset " +
                        _path + " shall be extendible.");
                }
            }

            // build a new dataset and assign to _dataset member
            __create_dataset__<result_type>();

            // check validity of own dataset id
            if (H5Iis_valid(_dataset) == false)
            {
                throw std::runtime_error(
                    "Trying to create dataset at path "
                    "'" +
                    _path +
                    "' resulted in invalid "
                    "ID! Check your arguments.");
            }

            // gather data for dimensionality info: rank, extend, capacity
            // TODO see #119 for changes needed here
            // https://ts-gitlab.iup.uni-heidelberg.de/utopia/utopia/issues/119
            std::vector<hsize_t> dims(1 + _current_extend.size() + _capacity.size());
            std::size_t i = 0;
            dims[i] = _rank;
            ++i;

            for (std::size_t j = 0; j < _current_extend.size(); ++j, ++i)
            {
                dims[i] = _current_extend[j];
            }

            for (std::size_t j = 0; j < _capacity.size(); ++j, ++i)
            {
                dims[i] = _capacity[i];
            }

            // store the dimensionality info attribute
            add_attribute<std::vector<hsize_t>>("dimensionality info", dims);

            // write dataset
            __write_dataset__(begin, end, std::forward<Adaptor&&>(adaptor), H5S_ALL, H5S_ALL);
        }
        else
        { // dataset does exist

            // check validity of own dataset id
            if (H5Iis_valid(_dataset) == false)
            {
                throw std::runtime_error("Existing dataset '" + _path +
                                         "' "
                                         "has an invalid ID. Has the dataset "
                                         "already been closed?");
            }

            // check if dataset can be extended, i.e. if extend < capacity.
            for (std::size_t i = 0; i < _rank; ++i)
            {
                if ((_current_extend[i] == _capacity[i]) && (_current_extend[i] != 0))
                {
                    throw std::runtime_error(
                        "Dataset " + _path +
                        " cannot be extended! Its "
                        "extend reached capacity. Make larger, or set the size "
                        "to unlimited and give a chunksize to avoid this");
                }
            }

            // distinguish between ranks: treat 1d differently from nd
            if (_rank == 1)
            {
                /* If the dataset can be extended, then do so now.
                Extend the first dimension in the dataspace, such that:

                dataset before:

                dim0
                 |      +
                 |      +
                 |      +
                 ν

                dataset after extend by size 2

                dim0
                 |      +
                 |      +
                 |      +
                 |      +
                 |      +
                 ν
                */

                // get the offset, stride count and block vectors for
                // selection of the hyperslab
                std::vector<hsize_t> offset = _current_extend;
                std::vector<hsize_t> stride{1};
                std::vector<hsize_t> count = offset;
                std::vector<hsize_t> block{1};

                // make dataset larger
                _current_extend[0] += size;

                herr_t ext_err = H5Dset_extent(_dataset, _current_extend.data());
                if (ext_err < 0)
                {
                    throw std::runtime_error("1D dataset " + _path +
                                             "could not be "
                                             "extended!");
                }

                // gather information for dimensionality info attribute
                std::vector<hsize_t> dims(1 + _current_extend.size() + _capacity.size());
                std::size_t i = 0;
                dims[i] = _rank;
                ++i;

                for (std::size_t j = 0; j < _current_extend.size(); ++j, ++i)
                {
                    dims[i] = _current_extend[j];
                }

                for (std::size_t j = 0; j < _capacity.size(); ++j, ++i)
                {
                    dims[i] = _capacity[i];
                }

                // add the attribute
                add_attribute<std::vector<hsize_t>>("dimensionality info", dims);

                // make subset selection and extract data and memory space
                auto spaces = __select_dataset_subset__(offset, stride, block, count);
                hid_t dspace = spaces[0];
                hid_t memspace = spaces[1];

                // and now: write the data
                __write_dataset__(begin, end, std::forward<Adaptor&&>(adaptor),
                                  dspace, memspace);

                // // buffering
                // auto buffer = HDFBufferFactory::buffer<result_type>(
                //     begin, end, std::forward<Adaptor &&>(adaptor));

                // // write to buffer
                // herr_t write_err =
                //     H5Dwrite(_dataset, HDFTypeFactory::type<result_type>(),
                //              memspace, dspace, H5P_DEFAULT, buffer.data());

                H5Sclose(dspace);
                H5Sclose(memspace);
            }
            else
            { // N- dimensional dataset

                /* If the dataset can be extended, then do so now.
                Extend the first dimension in the dataspace, such that:

                dataset before:

                     dim1 ->
                dim0 +++++++++++++++++++++++++++++++++++++++++++++++
                 |   +++++++++++++++++++++++++++++++++++++++++++++++
                 ν

                dataset after extend

                       dim1 ->
                 dim0  +++++++++++++++++++++++++++++++++++++++++++++++
                 |     +++++++++++++++++++++++++++++++++++++++++++++++
                 |     +++++++++++++++++++++++++++++++++++++++++++++++
                 ν
                */

                // get some stuff we need for the hyperslab selection later
                std::vector<hsize_t> offset = _current_extend;
                std::vector<hsize_t> stride(_current_extend.size(), 1);
                std::vector<hsize_t> count = offset;
                std::vector<hsize_t> block(_current_extend.size(), 1);
                count[0] = 1; // such that we add one more 'slice'

                // extend
                _current_extend[0] += 1; // add one more slice
                for (std::size_t i = 1; i < offset.size(); ++i)
                {
                    offset[i] = 0;
                }

                herr_t ext_err = H5Dset_extent(_dataset, _current_extend.data());
                if (ext_err < 0)
                {
                    throw std::runtime_error("ND dataset " + _path +
                                             " could not be "
                                             "extended!");
                }

                // gather information for dimensionality info attribute
                std::vector<hsize_t> dims(1 + _current_extend.size() + _capacity.size());
                std::size_t i = 0;
                dims[i] = _rank;
                ++i;

                for (std::size_t j = 0; j < _current_extend.size(); ++j, ++i)
                {
                    dims[i] = _current_extend[j];
                }

                for (std::size_t j = 0; j < _capacity.size(); ++j, ++i)
                {
                    dims[i] = _capacity[i];
                }

                // store the attribute
                add_attribute<std::vector<hsize_t>>("dimensionality info", dims);

                // make subset selection and extract data and memory space
                auto spaces = __select_dataset_subset__(offset, stride, block, count);
                hid_t dspace = spaces[0];
                hid_t memspace = spaces[1];

                // and write the dataset
                __write_dataset__(begin, end, std::forward<Adaptor&&>(adaptor),
                                  dspace, memspace);

                H5Sclose(memspace);
                H5Sclose(dspace);
            }
        }
    }

    /**
     * @brief      Read (a subset_of) a dataset. Flattens nd datasets
     *
     * @param      start         The start. If not given, the entire
     * dataset will be read.
     * @param      end           The end
     * @param      stride        The stride
     *
     * @tparam     desired_type  The desired return type
     *
     * @return     the read data
     */
    template <typename desired_type>
    auto read(std::vector<hsize_t> start = {},
              std::vector<hsize_t> end = {},
              std::vector<hsize_t> stride = {})
    {
        // check if dataset id is ok
        if (H5Iis_valid(_dataset) == false)
        {
            throw std::runtime_error("Existing dataset '" + _path +
                                     "' has an "
                                     "invalid ID. Has the dataset already "
                                     "been closed?");
        }
        // check if rank is zero ->bad
        if (_rank == 0)
        {
            throw std::runtime_error("Rank of dataset " + _path + " is zero!");
        }
        // 1d dataset
        if (_rank == 1)
        {
            // assume that if start is empty, the entire dataset should be read
            if (start.size() == 0)
            {
                return __read_from_dataset__<desired_type>(_current_extend[0],
                                                           H5S_ALL, H5S_ALL);
            }
            else
            { // read a subset determined by start end stride
                // check that the arrays have the correct size:
                if (start.size() != _rank || end.size() != _rank || stride.size() != _rank)
                {
                    throw std::invalid_argument("Cannot read dataset " + _path +
                                                ": start, "
                                                "end and/or stride size did "
                                                "not match the rank!");
                }
                // determine the count to be read
                std::vector<hsize_t> count(start.size());
                for (std::size_t i = 0; i < start.size(); ++i)
                {
                    count[i] = (end[i] - start[i]) / stride[i];
                }
                std::vector<hsize_t> block(count.size(), 1);

                // select dataset subset to read
                auto spaces = __select_dataset_subset__(start, stride, block, count);
                hid_t dspace = spaces[0];
                hid_t memspace = spaces[1];

                // read
                auto buffer = __read_from_dataset__<desired_type>(count[0], dspace, memspace);

                // close memoryspace resources and return
                H5Sclose(dspace);
                H5Sclose(memspace);

                return buffer;
            }
        }
        else
        { // N-dimensional dataset
            // assume that if start is empty, the entire dataset should be read
            if (start.size() == 0)
            {
                // hid_t type = H5Dget_type(_dataset);

                // make a buffer and read
                // this is a 1d data which contains the multi -
                // dimensional stuff in a flattened version
                std::size_t buffersize = 1;
                for (std::size_t i = 0; i < _rank; ++i)
                {
                    buffersize *= _current_extend[i];
                }

                return __read_from_dataset__<desired_type>(buffersize, H5S_ALL, H5S_ALL);
            }
            else
            { // read a subset determined by start end stride
                // check that the arrays have the correct size:
                if (start.size() != _rank || end.size() != _rank || stride.size() != _rank)
                {
                    throw std::invalid_argument("Cannot read dataset " + _path +
                                                ": start, "
                                                "end and/or stride size did "
                                                "not match the rank!");
                }

                // determine the count to be read
                std::vector<hsize_t> count(start.size());
                for (std::size_t i = 0; i < start.size(); ++i)
                {
                    count[i] = (end[i] - start[i]) / stride[i];
                }
                std::vector<hsize_t> block(count.size(), 1);

                // select dataset subset to read
                auto spaces = __select_dataset_subset__(start, stride, block, count);
                hid_t dspace = spaces[0];
                hid_t memspace = spaces[1];

                // determine buffersize
                std::size_t buffersize = 1;
                for (std::size_t i = 0; i < _rank; ++i)
                {
                    buffersize *= count[i];
                }

                // read
                auto buffer =
                    __read_from_dataset__<desired_type>(buffersize, dspace, memspace);

                // close memoryspace resources
                H5Sclose(dspace);
                H5Sclose(memspace);

                return buffer;
            }
        }
    }

    /**
     * @brief      default consturctor
     */
    HDFDataset() = default;

    /**
     * @brief      Copy constructor
     *
     * @param      other  The other
     */
    HDFDataset(const HDFDataset& other)
        : _parent_object(other._parent_object),
          _path(other._path),
          _dataset(other._dataset),
          _rank(other._rank),
          _current_extend(other._current_extend),
          _capacity(other._capacity),
          _chunksizes(other._chunksizes),
          _compress_level(other._compress_level),
          _info(other._info),
          _address(other._address),
          _referencecounter(other._referencecounter)
    {
        (*_referencecounter)[_address] += 1;
    }

    /**
     * @brief      Move constructor
     *
     * @param      other  The other
     */
    HDFDataset(HDFDataset&& other) : HDFDataset()
    {
        this->swap(other);
    }

    /**
     * @brief      Assignment operator
     *
     * @param      other  The other
     *
     * @return     HDFDataset&
     */
    HDFDataset& operator=(HDFDataset other)
    {
        this->swap(other);
        return *this;
    }

    /**
     * @brief Construct a new HDFDataset object
     *
     * @param parent_object The HDFGroup/HDFFile into which the dataset shall be created
     * @param adaptor The function which makes the data to be written from given iterators
     * @param path The path of the dataset in the parent_object
     * @param rank The number of dimensions of the dataset
     * @param capacity The maximum size of the dataset in each dimension. Give
     *                 H5S_UNLIMITED if unlimited size is desired. Then you have
     *                 to give chunksizes.
     * @param chunksize The chunksizes in each dimension to use
     * @param compress_level The compression level to use
     */
    HDFDataset(HDFObject& parent_object,
               std::string path,
               std::vector<hsize_t> capacity = {},
               std::vector<hsize_t> chunksizes = {},
               hsize_t compress_level = 0)
        : _referencecounter(parent_object.get_referencecounter())

    {
        open(parent_object, path, capacity, chunksizes, compress_level);
    }

    /**
     * @brief      Destructor
     */
    virtual ~HDFDataset()
    {
        if (H5Iis_valid(_dataset))
        {
            if ((*_referencecounter)[_address] == 1)
            {
                H5Dclose(_dataset);
                _referencecounter->erase(_referencecounter->find(_address));
            }
            else
            {
                --(*_referencecounter)[_address];
            }
        }
    }
};

/**
 * @brief      Exchange state between lhs and rhs
 *
 * @param      lhs        The left hand side
 * @param      rhs        The right hand side
 *
 * @tparam     HDFObject  The type of the parent object
 */
template <typename HDFObject>
void swap(HDFDataset<HDFObject>& lhs, HDFDataset<HDFObject>& rhs)
{
    lhs.swap(rhs);
}

} // namespace DataIO
} // namespace Utopia
#endif<|MERGE_RESOLUTION|>--- conflicted
+++ resolved
@@ -637,21 +637,6 @@
         // get size of stuff to write
         hsize_t size = std::distance(begin, end);
 
-<<<<<<< HEAD
-        if (_current_extend.size() == 0)
-        {
-            _current_extend = std::vector<hsize_t>(_rank, 1);
-            _current_extend[_rank - 1] = size;
-        }
-
-        // if capacity is still empty, then it is so intentionally.
-        if (_capacity.size() == 0)
-        {
-            _capacity = _current_extend;
-        }
-
-=======
->>>>>>> ae79b95e
         // currently not supported rank -> throw error
         if (_rank > 2)
         {
