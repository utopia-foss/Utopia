--- conflicted
+++ resolved
@@ -7,10 +7,7 @@
 #include <hdf5.h>
 #include <hdf5_hl.h>
 #include <numeric>
-<<<<<<< HEAD
-=======
 #include <unordered_map>
->>>>>>> 3fee8b11
 namespace Utopia
 {
 namespace DataIO
@@ -80,17 +77,16 @@
             {
                 _extend = extend;
             }
+
             if (max_size.size() == 0)
             {
                 _max_extend = std::vector<decltype(H5S_UNLIMITED)>(_rank, H5S_UNLIMITED);
-<<<<<<< HEAD
-=======
             }
             else
             {
                 _max_extend = max_size;
->>>>>>> 3fee8b11
-            }
+            }
+
             if (compress_level > 0)
             {
                 // compressed dataset: make a new dataset
@@ -114,6 +110,7 @@
             {
                 _extend = extend;
             }
+
             if (max_size.size() == 0)
             {
                 _max_extend = _extend;
@@ -124,14 +121,7 @@
             }
 
             // make dataset if necessary
-<<<<<<< HEAD
-            if (_dataset == -1)
-            {
-                _dataset = __create_dataset_helper__<result_type>(chunksize, compress_level);
-            }
-=======
             _dataset = __create_dataset_helper__<result_type>(chunksize, compress_level);
->>>>>>> 3fee8b11
         }
 
         // update info and add the new dataset to the reference counter
@@ -150,11 +140,6 @@
         // buffering at first
         auto buffer =
             HDFBufferFactory::buffer(begin, end, std::forward<Adaptor&&>(adaptor));
-<<<<<<< HEAD
-
-        // std::cout << "buffer test: " << buffer.back().len << std::endl;
-=======
->>>>>>> 3fee8b11
 
         // write to buffer
         herr_t write_err = H5Dwrite(_dataset, HDFTypeFactory::type<result_type>(),
@@ -189,15 +174,9 @@
     template <typename desired_type>
     auto __read_from_dataset__(hsize_t buffer_size, hid_t dspace, hid_t memspace)
     {
-<<<<<<< HEAD
-        if constexpr (is_container<desired_type>::value == true)
-        {
-            if constexpr (std::is_same_v<std::string, desired_type> == true)
-=======
         if constexpr (is_container<desired_type>::value)
         {
             if constexpr (std::is_same_v<std::string, desired_type>)
->>>>>>> 3fee8b11
             {
                 std::vector<const char*> buffer(buffer_size);
                 hid_t type = H5Dget_type(_dataset);
@@ -305,8 +284,6 @@
     {
         return _dataset;
     }
-<<<<<<< HEAD
-=======
 
     auto get_referencecounter()
     {
@@ -317,7 +294,6 @@
     {
         return _address;
     }
->>>>>>> 3fee8b11
 
     /**
      * @brief add attribute to the dataset
@@ -330,13 +306,8 @@
     void add_attribute(std::string attribute_name, Attrdata attribute_data)
     {
         // make attribute and write
-
-<<<<<<< HEAD
-        HDFAttribute<HDFDataset>(*this, attribute_name).write(attribute_data);
-=======
         HDFAttribute attr(*this, attribute_name);
         attr.write(attribute_data);
->>>>>>> 3fee8b11
     }
 
     /**
@@ -345,11 +316,6 @@
      */
     void close()
     {
-<<<<<<< HEAD
-        if (H5Iis_valid(_dataset) > 0)
-        {
-            H5Dclose(_dataset);
-=======
         if (H5Iis_valid(_dataset))
         {
             if ((*_referencecounter)[_address] == 1)
@@ -361,7 +327,6 @@
             {
                 --(*_referencecounter)[_address];
             }
->>>>>>> 3fee8b11
         }
     }
 
@@ -763,17 +728,12 @@
           _dataset(other._dataset),
           _rank(other._rank),
           _extend(other._extend),
-<<<<<<< HEAD
-          _max_extend(other._max_extend)
-    {
-=======
           _max_extend(other._max_extend),
           _info(other._info),
           _address(other._address),
           _referencecounter(other._referencecounter)
     {
         (*_referencecounter)[_address] += 1;
->>>>>>> 3fee8b11
     }
 
     /**
@@ -809,13 +769,9 @@
           _dataset(-1),
           _rank(0),
           _extend({}),
-<<<<<<< HEAD
-          _max_extend({})
-=======
           _max_extend({}),
           _referencecounter(parent_object.get_referencecounter())
 
->>>>>>> 3fee8b11
     {
         // try to find the dataset in the parent_object, open if it is
         // there, else postphone the dataset creation to the first write
@@ -843,11 +799,6 @@
      */
     virtual ~HDFDataset()
     {
-<<<<<<< HEAD
-        if (H5Iis_valid(_dataset) == true)
-        {
-            H5Dclose(_dataset);
-=======
         if (H5Iis_valid(_dataset))
         {
             if ((*_referencecounter)[_address] == 1)
@@ -859,7 +810,6 @@
             {
                 --(*_referencecounter)[_address];
             }
->>>>>>> 3fee8b11
         }
     }
 };
