/**
 * @brief This is the central file of the HDF5 dataIO module of Utopia and
 * provides a class for writing to, reading from and creating almost arbitrary
 * data to a dataset in a HDF5 file.
 * @file hdfdataset.hh
 */
#ifndef HDFDATASET_HH
#define HDFDATASET_HH

#include "hdfattribute.hh"
#include "hdfbufferfactory.hh"
#include "hdftypefactory.hh"
#include "hdfutilities.hh"
#include <hdf5.h>
#include <hdf5_hl.h>
#include <numeric>
#include <unordered_map>
namespace Utopia
{
namespace DataIO
{
/**
 * @brief      Class representing a HDFDataset, wich reads and writes
 * data and attributes
 *
 * @tparam     HDFObject  The type of the parent object
 */
template <class HDFObject>
class HDFDataset
{
private:
    /**
     * @brief      helper function for making a non compressed dataset
     *
<<<<<<< HEAD
     * @param      typesize The size of the type to store in bytes
=======
     * @param      typesize Size of the C type to write in bytes
     *
     * @tparam     Datatype        The data type stored in this dataset
     *
     * @return     The created dataset
>>>>>>> 40655895
     */
    template <typename Datatype>
    hid_t __create_dataset_helper__(std::size_t typesize)
    {
        // create group property list and (potentially) intermediate groups
        hid_t group_plist = H5Pcreate(H5P_LINK_CREATE);
        H5Pset_create_intermediate_group(group_plist, 1);

        // distinguish by chunksize; chunked dataset needed for compression
        if (_chunksizes.size() > 0)
        {
            // create creation property list, set chunksize and compress level
            hid_t plist = H5Pcreate(H5P_DATASET_CREATE);

            H5Pset_chunk(plist, _rank, _chunksizes.data());

            if (_compress_level > 0)
            {
                H5Pset_deflate(plist, _compress_level);
            }

            // make dataspace
            hid_t dspace =
                H5Screate_simple(_rank, _current_extend.data(), _capacity.data());
            // create dataset and return
            return H5Dcreate(_parent_object->get_id(), _path.c_str(),
                             HDFTypeFactory::type<Datatype>(typesize), dspace,
                             group_plist, plist, H5P_DEFAULT);
        }
        else
        {
            // make dataspace
            hid_t dspace =
                H5Screate_simple(_rank, _current_extend.data(), _capacity.data());

            // can create the dataset right away
            return H5Dcreate(_parent_object->get_id(), _path.c_str(),
                             HDFTypeFactory::type<Datatype>(typesize), dspace,
                             group_plist, H5P_DEFAULT, H5P_DEFAULT);
        }
    }

    /**
     * @brief      wrapper for creating a dataset given all parameters needed
     *
<<<<<<< HEAD
=======
     * @tparam     result_type     The type of the data stored in this dataset
>>>>>>> 40655895
     */
    template <typename result_type>
    void __create_dataset__()
    {
        std::size_t typesize = 0;
        if constexpr (is_container_v<result_type> and is_array_like_v<result_type>)
        {
            typesize = std::tuple_size<result_type>::value;
        }

        // make a new non-compressed dataset
        _dataset = __create_dataset_helper__<result_type>(typesize);

        // update info and add the new dataset to the reference counter
        H5Oget_info(_dataset, &_info);
        _address = _info.addr;
        (*_referencecounter)[_address] = 1;
    }

    /**
     * @brief      For writing a dataset
     * @details    This assumes that the dataset has already been created
     *
     * @param      begin      The begin of the iterator range
     * @param      end        The end of the iterator range
     * @param      adaptor    The adaptor to extract the data
     * @param      dspace     The data space
     * @param      memspace   The the memory space
     *
     * @tparam     Iter       The type of the iterator
     * @tparam     Adaptor    The type of the adaptor
     */
    template <typename Iter, typename Adaptor>
    void __write_dataset__(Iter begin, Iter end, Adaptor&& adaptor, hid_t dspace, hid_t memspace)
    {
        using result_type = remove_qualifier_t<decltype(adaptor(*begin))>;
        // now that the dataset has been made let us write to it
        // buffering at first
        if constexpr (is_container_v<result_type>)
        {
            // make an intermediate buffer which then can be turned into hvl_t.
            std::vector<result_type> temp(std::distance(begin, end));
            std::generate(temp.begin(), temp.end(),
                          [&begin, &adaptor]() { return adaptor(*(begin++)); });

            // then turn this temporary buffer into a hvl_t thing, then write.
            auto buffer = HDFBufferFactory::buffer(
                temp.begin(), temp.end(),
                [](auto& val) -> result_type& { return val; });

            if constexpr (is_array_like_v<result_type>)
            {
                constexpr std::size_t s = std::tuple_size<result_type>::value;
                // write to buffer
                herr_t write_err =
                    H5Dwrite(_dataset, HDFTypeFactory::type<result_type>(s),
                             memspace, dspace, H5P_DEFAULT, buffer.data());
                if (write_err < 0)
                {
                    throw std::runtime_error(
                        "Writing to 1D fixed length array dataset "
                        "failed in "
                        "dataset" +
                        _path);
                }
            }
            else
            {
                // write to buffer
                herr_t write_err =
                    H5Dwrite(_dataset, HDFTypeFactory::type<result_type>(),
                             memspace, dspace, H5P_DEFAULT, buffer.data());
                if (write_err < 0)
                {
                    throw std::runtime_error(
                        "Writing to 1D variable len dataset failed in "
                        "dataset" +
                        _path);
                }
            }
        }
        else
        {
            auto buffer = HDFBufferFactory::buffer(begin, end, adaptor);

            // write to buffer
            herr_t write_err =
                H5Dwrite(_dataset, HDFTypeFactory::type<result_type>(),
                         memspace, dspace, H5P_DEFAULT, buffer.data());

            if (write_err < 0)
            {
                throw std::runtime_error("Writing to 1D dataset failed!");
                // FIXME Is this really only 1D?
                // FIXME Could we add some info here, e.g. the path of the dataset?
            }
        }
    }

    /**
     * @brief      Helper for selecting subset of dataset
     *
     * @param      offset  The offset
     * @param      stride  The stride
     * @param      block   The block
     * @param      count   The count
     *
     * @return     the dataset subset vector, consisting of dspace and memspace
     */
    std::vector<hid_t> __select_dataset_subset__(std::vector<hsize_t>& offset,
                                                 std::vector<hsize_t>& stride,
                                                 std::vector<hsize_t>& block,
                                                 std::vector<hsize_t>& count)
    {
        // select the new slab we just added for writing.
        hid_t dspace = H5Dget_space(_dataset);
        hid_t memspace = H5Screate_simple(_rank, count.data(), NULL);

        herr_t select_err =
            H5Sselect_hyperslab(dspace, H5S_SELECT_SET, offset.data(),
                                stride.data(), count.data(), block.data());
        if (select_err < 0)
        {
            throw std::runtime_error("Selecting 1D hyperslab failed!");
        }

        return {dspace, memspace};
    }

    /**
     * @brief      overload for reading std::string from dataset
     *
     * @param      buffer_size   The buffer size
     * @param      dspace        The dspace
     * @param      memspace      The memspace
     *
     * @tparam     desired_type  The desired return type
     *
     * @return     The data read from the dataset
     */
    template <typename desired_type>
    auto __read_from_dataset__(hsize_t buffer_size, hid_t dspace, hid_t memspace)
    {
        if constexpr (is_container_v<desired_type>)
        {
            std::vector<desired_type> data(buffer_size);

            if constexpr (is_array_like_v<desired_type>)
            {
                hid_t type = H5Dget_type(_dataset);
                herr_t read_err = H5Dread(_dataset, type, memspace, dspace,
                                          H5P_DEFAULT, data.data());
                H5Tclose(type);
                if (read_err < 0)
                {
                    throw std::runtime_error("Error reading 1d dataset");
                }
                return data;
            }
            else
            {
                std::vector<hvl_t> buffer(buffer_size);

                hid_t type = H5Dget_type(_dataset);
                herr_t read_err = H5Dread(_dataset, type, memspace, dspace,
                                          H5P_DEFAULT, buffer.data());
                H5Tclose(type);
                if (read_err < 0)
                {
                    throw std::runtime_error("Error reading 1d dataset");
                }
                for (std::size_t i = 0; i < buffer_size; ++i)
                {
                    data[i].resize(buffer[i].len);
                    auto ptr = static_cast<typename desired_type::value_type*>(
                        buffer[i].p);

                    for (std::size_t j = 0; j < buffer[i].len; ++j)
                    {
                        data[i][j] = ptr[j];
                    }
                }

                return data;
            }
        }
        else
        {
            if constexpr (std::is_same_v<std::string, desired_type>)
            {
                // create the buffer
                std::vector<const char*> buffer(buffer_size);
                hid_t type = H5Dget_type(_dataset);

                // read the data
                herr_t read_err = H5Dread(_dataset, type, memspace, dspace,
                                          H5P_DEFAULT, buffer.data());
                H5Tclose(type);

                if (read_err < 0)
                {
                    throw std::runtime_error("Error reading 1d dataset");
                }

                // fill the buffer
                std::vector<std::string> data(buffer_size);
                for (std::size_t i = 0; i < buffer_size; ++i)
                {
                    data[i] = std::string(buffer[i]);
                }

                return data;
            }
            else
            {
                std::vector<desired_type> buffer(buffer_size);
                hid_t type = H5Dget_type(_dataset);
                herr_t read_err = H5Dread(_dataset, type, memspace, dspace,
                                          H5P_DEFAULT, buffer.data());
                H5Tclose(type);

                if (read_err < 0)
                {
                    throw std::runtime_error("Error reading 1d dataset");
                }
                return buffer;
            }
        }
    }

protected:
    /**
     *  @brief Pointer to the parent object of the dataset
     */
    HDFObject* _parent_object;

    /**
     *  @brief path relative to the parent object
     */
    std::string _path;

    /**
     *  @brief dataset id
     */
    hid_t _dataset;

    /**
     *  @brief number of dimensions of the dataset
     */
    hsize_t _rank;

    /**
     *  @brief the currently occupied size of the dataset in number of elements
     */
    std::vector<hsize_t> _current_extend;

    /**
     * @brief  the maximum number of elements which can be stored in the dataset
     */
    std::vector<hsize_t> _capacity;

    /**
     * @brief the chunksizes per dimensions if dataset is extendible or compressed
     */
    std::vector<hsize_t> _chunksizes;

    /**
     * @brief the level of compression, 0 to 10
     */
    std::size_t _compress_level;

    /**
     * @brief the info struct used to get the address of the dataset
     */
    H5O_info_t _info;

    /**
     * @brief the address of the dataset in the file, a unique value given by the hdf5 lib
     */
    haddr_t _address;

    /**
     * @brief Pointer to underlying file's referencecounter
     */
    std::shared_ptr<std::unordered_map<haddr_t, int>> _referencecounter;

public:
    /**
     * @brief get a shared_ptr to the parent_object
     *
     * @return std::shared_ptr<HDFObject>
     */
    HDFObject& get_parent()
    {
        return *_parent_object;
    }

    /**
     * @brief get the path of the dataset
     *
     * @return std::string
     */
    std::string get_path()
    {
        return _path;
    }

    /**
     * @brief get the rank of the dataset, i.e. the dimensionality
     *
     * @return std::size_t
     */
    std::size_t get_rank()
    {
        return _rank;
    }

    /**
     * @brief get the current extend of the dataset
     *
     * @return std::vector<hsize_t>
     */
    auto get_current_extend()
    {
        return _current_extend;
    }

    /**
     * @brief get the maximum extend of the dataset
     *
     * @return std::vector<hsize_t>
     */
    auto get_capacity()
    {
        return _capacity;
    }

    /**
     * @brief Get the chunksizes vector
     *
     * @return auto
     */
    auto get_chunksizes()
    {
        return _chunksizes;
    }

    /**
     * @brief Get the compress level object
     *
     * @return auto
     */
    auto get_compresslevel()
    {
        return _compress_level;
    }

    /**
     * @brief get the current extend of the dataset
     *
     * @return std::vector<hsize_t>
     */
    hid_t get_id()
    {
        return _dataset;
    }

    /**
     * @brief get the reference counter map
     *
     * @return std::map<haddr_t, int>
     */
    auto get_referencecounter()
    {
        return _referencecounter;
    }

    /**
     * @brief get the address of the dataset in the underlying hdffile
     *
     * @return haddr_t
     */
    haddr_t get_address()
    {
        return _address;
    }

    /**
     * @brief      add attribute to the dataset
     *
     * @param      attribute_path  The attribute path
     * @param      attribute_data  The attribute data
     *
     * @tparam     Attrdata        The type of the attribute data
     */
    template <typename Attrdata>
    void add_attribute(std::string attribute_path, Attrdata attribute_data)
    {
        // make attribute and write
        HDFAttribute attr(*this, attribute_path);
        attr.write(attribute_data);
    }

    /**
     * @brief      close the dataset
     */
    void close()
    {
        if (H5Iis_valid(_dataset))
        {
            if ((*_referencecounter)[_address] == 1)
            {
                H5Dclose(_dataset);
                _referencecounter->erase(_referencecounter->find(_address));
                _dataset = -1;
            }
            else
            {
                --(*_referencecounter)[_address];
                _dataset = -1;
            }
        }
    }

    /**
     * @brief Open the dataset in parent_object with relative path 'path'.
     *
     * @param parent_object The HDFGroup/HDFFile into which the dataset shall be created
     * @param adaptor The function which makes the data to be written from given iterators
     * @param path The path of the dataset in the parent_object
     * @param rank The number of dimensions of the dataset
     * @param capacity The maximum size of the dataset in each dimension. Give
     *                 H5S_UNLIMITED if unlimited size is desired. Then you have
     *                 to give chunksizes.
     * @param chunksize The chunksizes in each dimension to use
     * @param compress_level The compression level to use, 0 to 10 (0 = no compression, 10 highest compression)
     */
    void open(HDFObject& parent_object,
              std::string path,
              hsize_t rank = 1,
              std::vector<hsize_t> capacity = {},
              std::vector<hsize_t> chunksizes = {},
              hsize_t compress_level = 0)
    {
        _parent_object = &parent_object;
        _path = path;
        _referencecounter = parent_object.get_referencecounter();
        _rank = rank;
        _current_extend = {};
        _capacity = capacity;
        _chunksizes = chunksizes;
        _compress_level = compress_level;
        // Try to find the dataset in the parent_object
        // If it is there, open it.
        // Else: postphone the dataset creation to the first write
        if (H5LTfind_dataset(_parent_object->get_id(), _path.c_str()) == 1)
        { // dataset exists
            // open it
            _dataset = H5Dopen(_parent_object->get_id(), _path.c_str(), H5P_DEFAULT);

            // get dataspace and read out rank, extend, capacity
            hid_t dataspace = H5Dget_space(_dataset);

            _rank = H5Sget_simple_extent_ndims(dataspace);
            _current_extend.resize(_rank);
            _capacity.resize(_rank);

            H5Sget_simple_extent_dims(dataspace, _current_extend.data(),
                                      _capacity.data());
            H5Sclose(dataspace);

            // Update info and reference counter
            H5Oget_info(_dataset, &_info);
            _address = _info.addr;
            (*_referencecounter)[_address] += 1;
        }
        else
        {
            _dataset = -1;
        }
    }

    /**
     * @brief      swap the state of the objects
     *
     * @param      other  The other
     */
    void swap(HDFDataset& other)
    {
        using std::swap;
        swap(_parent_object, other._parent_object);
        swap(_path, other._path);
        swap(_dataset, other._dataset);
        swap(_rank, other._rank);
        swap(_current_extend, other._current_extend);
        swap(_capacity, other._capacity);
        swap(_chunksizes, other._chunksizes);
        swap(_compress_level, other._compress_level);
        swap(_info, other._info);
        swap(_address, other._address);
        swap(_referencecounter, other._referencecounter);
    }

    /**
     * @brief      Write data, extracting fields from complex data like
     * structs via an adaptor function. Adds an attribute which contains
     *             rank and size of the data. If you wish to write
     * vector containers, make sure that you do return a reference from
     *             adaptor!
     *
     * @param      begin           The begin
     * @param      end             The end
     * @param      adaptor         The adaptor
     * @param      rank            The rank. Defaults to 1
     * @param      extend          The extend of the data to write
     * @param      capacity        The maximum size of the dataset
     * @param      chunksize       The chunksize; extension is only
     * possible if a nonzero value is given here
     * @param      compress_level  The compression level; only possible
     * with nonzero chunksize
     *
     * @tparam     Iter            The type of the iterator
     * @tparam     Adaptor         The type of the adaptor
     */
    template <typename Iter, typename Adaptor>
    void write(Iter begin, Iter end, Adaptor&& adaptor)
    //    Adaptor adaptor,
    //    hsize_t rank = 1,
    //    std::vector<hsize_t> extend = {},
    //    std::vector<hsize_t> capacity = {},
    //    hsize_t chunksize = 0,
    //    hsize_t compress_level = 0)
    {
        using result_type = remove_qualifier_t<decltype(adaptor(*begin))>;

        // get size of stuff to write
        hsize_t size = std::distance(begin, end);

        if (_current_extend.size() == 0)
        {
            _current_extend = std::vector<hsize_t>(_rank, 1);
            _current_extend[_rank - 1] = size;
        }

        if (_capacity.size() == 0)
        {
            _capacity = _current_extend;
        }

        // currently not supported rank -> throw error
        if (_rank > 2)
        {
            throw std::runtime_error(
                "Cannot write dataset: Ranks higher than "
                "2 are not supported currently!");
        }

        if (_dataset == -1)
        { // dataset does not exist yet

            // build a new dataset and assign to _dataset member
            __create_dataset__<result_type>();

            // check validity of own dataset id
            if (H5Iis_valid(_dataset) == false)
            {
                throw std::runtime_error(
                    "Trying to create dataset at path "
                    "'" +
                    _path +
                    "' resulted in invalid "
                    "ID! Check your arguments.");
            }

            // gather data for dimensionality info: rank, extend, capacity
            // TODO see #119 for changes needed here
            // https://ts-gitlab.iup.uni-heidelberg.de/utopia/utopia/issues/119
            std::vector<hsize_t> dims(1 + _current_extend.size() + _capacity.size());
            std::size_t i = 0;
            dims[i] = _rank;
            ++i;

            for (std::size_t j = 0; j < _current_extend.size(); ++j, ++i)
            {
                dims[i] = _current_extend[j];
            }

            for (std::size_t j = 0; j < _capacity.size(); ++j, ++i)
            {
                dims[i] = _capacity[i];
            }

            // store the dimensionality info attribute
            add_attribute<std::vector<hsize_t>>("dimensionality info", dims);

            // write dataset
            __write_dataset__(begin, end, std::forward<Adaptor&&>(adaptor), H5S_ALL, H5S_ALL);
        }
        else
        { // dataset does exist

            // check validity of own dataset id
            if (H5Iis_valid(_dataset) == false)
            {
                throw std::runtime_error("Existing dataset '" + _path +
                                         "' "
                                         "has an invalid ID. Has the dataset "
                                         "already been closed?");
            }

            // check if dataset can be extended, i.e. if extend < capacity.
            for (std::size_t i = 0; i < _rank; ++i)
            {
                if ((_current_extend[i] == _capacity[i]) && (_current_extend[i] != 0))
                {
<<<<<<< HEAD
                    throw std::runtime_error(
                        "Dataset " + _path +
                        " cannot be extended! Its "
                        "extend reached capacity. Make larger, or set the size "
                        "to unlimited and give a chunksize to avoid this");
=======
                    throw std::runtime_error("Dataset " + _path +
                                             " cannot be extended! Its "
                                             "extend reached capacity");
>>>>>>> 40655895
                }
            }

            // distinguish between ranks: treat 1d differently from nd
            if (_rank == 1)
            {
                /* If the dataset can be extended, then do so now.
                Extend the first dimension in the dataspace, such that:

                dataset before:

                dim0
                 |      +
                 |      +
                 |      +
                 ν

                dataset after extend by size 2

                dim0
                 |      +
                 |      +
                 |      +
                 |      +
                 |      +
                 ν
                */

                // get the offset, stride count and block vectors for
                // selection of the hyperslab
                std::vector<hsize_t> offset = _current_extend;
                std::vector<hsize_t> stride{1};
                std::vector<hsize_t> count = offset;
                std::vector<hsize_t> block{1};

                // make dataset larger
                _current_extend[0] += size;

                herr_t ext_err = H5Dset_extent(_dataset, _current_extend.data());
                if (ext_err < 0)
                {
                    throw std::runtime_error("1D dataset " + _path +
                                             "could not be "
                                             "extended!");
                }

                // gather information for dimensionality info attribute
                std::vector<hsize_t> dims(1 + _current_extend.size() + _capacity.size());
                std::size_t i = 0;
                dims[i] = _rank;
                ++i;

                for (std::size_t j = 0; j < _current_extend.size(); ++j, ++i)
                {
                    dims[i] = _current_extend[j];
                }

                for (std::size_t j = 0; j < _capacity.size(); ++j, ++i)
                {
                    dims[i] = _capacity[i];
                }

                // add the attribute
                add_attribute<std::vector<hsize_t>>("dimensionality info", dims);

                // make subset selection and extract data and memory space
                auto spaces = __select_dataset_subset__(offset, stride, block, count);
                hid_t dspace = spaces[0];
                hid_t memspace = spaces[1];

                // and now: write the data
                __write_dataset__(begin, end, std::forward<Adaptor&&>(adaptor),
                                  dspace, memspace);

                // // buffering
                // auto buffer = HDFBufferFactory::buffer<result_type>(
                //     begin, end, std::forward<Adaptor &&>(adaptor));

                // // write to buffer
                // herr_t write_err =
                //     H5Dwrite(_dataset, HDFTypeFactory::type<result_type>(),
                //              memspace, dspace, H5P_DEFAULT, buffer.data());

                H5Sclose(dspace);
                H5Sclose(memspace);
            }
            else
            { // N- dimensional dataset

                /* If the dataset can be extended, then do so now.
                Extend the first dimension in the dataspace, such that:

                dataset before:

                     dim1 ->
                dim0 +++++++++++++++++++++++++++++++++++++++++++++++
                 |   +++++++++++++++++++++++++++++++++++++++++++++++
                 ν

                dataset after extend

                       dim1 ->
                 dim0  +++++++++++++++++++++++++++++++++++++++++++++++
                 |     +++++++++++++++++++++++++++++++++++++++++++++++
                 |     +++++++++++++++++++++++++++++++++++++++++++++++
                 ν
                */

                // get some stuff we need for the hyperslab selection later
                std::vector<hsize_t> offset = _current_extend;
                std::vector<hsize_t> stride(_current_extend.size(), 1);
                std::vector<hsize_t> count = offset;
                std::vector<hsize_t> block(_current_extend.size(), 1);
                count[0] = 1; // such that we add one more 'slice'

                // extend
                _current_extend[0] += 1; // add one more slice
                for (std::size_t i = 1; i < offset.size(); ++i)
                {
                    offset[i] = 0;
                }

                herr_t ext_err = H5Dset_extent(_dataset, _current_extend.data());
                if (ext_err < 0)
                {
                    throw std::runtime_error("ND dataset " + _path +
                                             " could not be "
                                             "extended!");
                }

                // gather information for dimensionality info attribute
                std::vector<hsize_t> dims(1 + _current_extend.size() + _capacity.size());
                std::size_t i = 0;
                dims[i] = _rank;
                ++i;

                for (std::size_t j = 0; j < _current_extend.size(); ++j, ++i)
                {
                    dims[i] = _current_extend[j];
                }

                for (std::size_t j = 0; j < _capacity.size(); ++j, ++i)
                {
                    dims[i] = _capacity[i];
                }

                // store the attribute
                add_attribute<std::vector<hsize_t>>("dimensionality info", dims);

                // make subset selection and extract data and memory space
                auto spaces = __select_dataset_subset__(offset, stride, block, count);
                hid_t dspace = spaces[0];
                hid_t memspace = spaces[1];

                // and write the dataset
                __write_dataset__(begin, end, std::forward<Adaptor&&>(adaptor),
                                  dspace, memspace);

                H5Sclose(memspace);
                H5Sclose(dspace);
            }
        }
    }

    /**
     * @brief      Read (a subset_of) a dataset. Flattens nd datasets
     *
     * @param      start         The start. If not given, the entire
     * dataset will be read.
     * @param      end           The end
     * @param      stride        The stride
     *
     * @tparam     desired_type  The desired return type
     *
     * @return     the read data
     */
    template <typename desired_type>
    auto read(std::vector<hsize_t> start = {},
              std::vector<hsize_t> end = {},
              std::vector<hsize_t> stride = {})
    {
        // check if dataset id is ok
        if (H5Iis_valid(_dataset) == false)
        {
            throw std::runtime_error("Existing dataset '" + _path +
                                     "' has an "
                                     "invalid ID. Has the dataset already "
                                     "been closed?");
        }
<<<<<<< HEAD
        // check if rank is zero ->bad
=======
>>>>>>> 40655895
        if (_rank == 0)
        {
            throw std::runtime_error("Rank of dataset " + _path + " is zero!");
        }
        // 1d dataset
        if (_rank == 1)
        {
            // assume that if start is empty, the entire dataset should be read
            if (start.size() == 0)
            {
                return __read_from_dataset__<desired_type>(_current_extend[0],
                                                           H5S_ALL, H5S_ALL);
            }
            else
            { // read a subset determined by start end stride
                // check that the arrays have the correct size:
                if (start.size() != _rank || end.size() != _rank || stride.size() != _rank)
                {
                    throw std::invalid_argument(
                        "Cannot read dataset: start, "
                        "end and/or stride size did "
                        "not match the rank!");
                }
                // determine the count to be read
                std::vector<hsize_t> count(start.size());
                for (std::size_t i = 0; i < start.size(); ++i)
                {
                    count[i] = (end[i] - start[i]) / stride[i];
                }
                std::vector<hsize_t> block(count.size(), 1);

                // select dataset subset to read
                auto spaces = __select_dataset_subset__(start, stride, block, count);
                hid_t dspace = spaces[0];
                hid_t memspace = spaces[1];

                // read
                auto buffer = __read_from_dataset__<desired_type>(count[0], dspace, memspace);

                // close memoryspace resources and return
                H5Sclose(dspace);
                H5Sclose(memspace);

                return buffer;
            }
        }
        else
        { // N-dimensional dataset
            // assume that if start is empty, the entire dataset should be read
            if (start.size() == 0)
            {
                // hid_t type = H5Dget_type(_dataset);

                // make a buffer and read
                // this is a 1d data which contains the multi -
                // dimensional stuff in a flattened version
                std::size_t buffersize = 1;
                for (std::size_t i = 0; i < _rank; ++i)
                {
                    buffersize *= _current_extend[i];
                }

                return __read_from_dataset__<desired_type>(buffersize, H5S_ALL, H5S_ALL);
            }
            else
            { // read a subset determined by start end stride
                // check that the arrays have the correct size:
                if (start.size() != _rank || end.size() != _rank || stride.size() != _rank)
                {
                    throw std::invalid_argument("Cannot read dataset " + _path +
                                                ": start, "
                                                "end and/or stride size did "
                                                "not match the rank!");
                }

                // determine the count to be read
                std::vector<hsize_t> count(start.size());
                for (std::size_t i = 0; i < start.size(); ++i)
                {
                    count[i] = (end[i] - start[i]) / stride[i];
                }
                std::vector<hsize_t> block(count.size(), 1);

                // select dataset subset to read
                auto spaces = __select_dataset_subset__(start, stride, block, count);
                hid_t dspace = spaces[0];
                hid_t memspace = spaces[1];

                // determine buffersize
                std::size_t buffersize = 1;
                for (std::size_t i = 0; i < _rank; ++i)
                {
                    buffersize *= count[i];
                }

                // read
                auto buffer =
                    __read_from_dataset__<desired_type>(buffersize, dspace, memspace);

                // close memoryspace resources
                H5Sclose(dspace);
                H5Sclose(memspace);

                return buffer;
            }
        }
    }

    /**
     * @brief      default consturctor
     */
    HDFDataset() = default;

    /**
     * @brief      Copy constructor
     *
     * @param      other  The other
     */
    HDFDataset(const HDFDataset& other)
        : _parent_object(other._parent_object),
          _path(other._path),
          _dataset(other._dataset),
          _rank(other._rank),
          _current_extend(other._current_extend),
          _capacity(other._capacity),
          _chunksizes(other._chunksizes),
          _compress_level(other._compress_level),
          _info(other._info),
          _address(other._address),
          _referencecounter(other._referencecounter)
    {
        (*_referencecounter)[_address] += 1;
    }

    /**
     * @brief      Move constructor
     *
     * @param      other  The other
     */
    HDFDataset(HDFDataset&& other) : HDFDataset()
    {
        this->swap(other);
    }

    /**
     * @brief      Assignment operator
     *
     * @param      other  The other
     *
     * @return     HDFDataset&
     */
    HDFDataset& operator=(HDFDataset other)
    {
        this->swap(other);
        return *this;
    }

    /**
     * @brief Construct a new HDFDataset object
     *
     * @param parent_object The HDFGroup/HDFFile into which the dataset shall be created
     * @param adaptor The function which makes the data to be written from given iterators
     * @param path The path of the dataset in the parent_object
     * @param rank The number of dimensions of the dataset
     * @param capacity The maximum size of the dataset in each dimension. Give
     *                 H5S_UNLIMITED if unlimited size is desired. Then you have
     *                 to give chunksizes.
     * @param chunksize The chunksizes in each dimension to use
     * @param compress_level The compression level to use
     */
    HDFDataset(HDFObject& parent_object,
               std::string path,
               hsize_t rank = 1,
               std::vector<hsize_t> capacity = {},
               std::vector<hsize_t> chunksizes = {},
               hsize_t compress_level = 0)
        : _parent_object(&parent_object),
          _path(path),
          _dataset(-1),
          _rank(rank),
          _current_extend({}),
          _capacity(capacity),
          _chunksizes(chunksizes),
          _compress_level(compress_level),
          _referencecounter(parent_object.get_referencecounter())

    {
        // Try to find the dataset in the parent_object
        // If it is there, open it.
        // Else: postphone the dataset creation to the first write
        if (H5LTfind_dataset(_parent_object->get_id(), _path.c_str()) == 1)
        { // dataset exists
            // open it
            _dataset = H5Dopen(_parent_object->get_id(), _path.c_str(), H5P_DEFAULT);

            // get dataspace and read out rank, extend, capacity
            hid_t dataspace = H5Dget_space(_dataset);

            _rank = H5Sget_simple_extent_ndims(dataspace);
            _current_extend.resize(_rank);
            _capacity.resize(_rank);

            H5Sget_simple_extent_dims(dataspace, _current_extend.data(),
                                      _capacity.data());
            H5Sclose(dataspace);

            // Update info and reference counter
            H5Oget_info(_dataset, &_info);
            _address = _info.addr;
            (*_referencecounter)[_address] += 1;
        }
    }

    /**
     * @brief      Destructor
     */
    virtual ~HDFDataset()
    {
        if (H5Iis_valid(_dataset))
        {
            if ((*_referencecounter)[_address] == 1)
            {
                H5Dclose(_dataset);
                _referencecounter->erase(_referencecounter->find(_address));
            }
            else
            {
                --(*_referencecounter)[_address];
            }
        }
    }
};

/**
 * @brief      Exchange state between lhs and rhs
 *
 * @param      lhs        The left hand side
 * @param      rhs        The right hand side
 *
 * @tparam     HDFObject  The type of the parent object
 */
template <typename HDFObject>
void swap(HDFDataset<HDFObject>& lhs, HDFDataset<HDFObject>& rhs)
{
    lhs.swap(rhs);
}

} // namespace DataIO
} // namespace Utopia
#endif<|MERGE_RESOLUTION|>--- conflicted
+++ resolved
@@ -32,15 +32,11 @@
     /**
      * @brief      helper function for making a non compressed dataset
      *
-<<<<<<< HEAD
-     * @param      typesize The size of the type to store in bytes
-=======
      * @param      typesize Size of the C type to write in bytes
      *
      * @tparam     Datatype        The data type stored in this dataset
      *
      * @return     The created dataset
->>>>>>> 40655895
      */
     template <typename Datatype>
     hid_t __create_dataset_helper__(std::size_t typesize)
@@ -86,10 +82,7 @@
     /**
      * @brief      wrapper for creating a dataset given all parameters needed
      *
-<<<<<<< HEAD
-=======
      * @tparam     result_type     The type of the data stored in this dataset
->>>>>>> 40655895
      */
     template <typename result_type>
     void __create_dataset__()
@@ -705,17 +698,11 @@
             {
                 if ((_current_extend[i] == _capacity[i]) && (_current_extend[i] != 0))
                 {
-<<<<<<< HEAD
                     throw std::runtime_error(
                         "Dataset " + _path +
                         " cannot be extended! Its "
                         "extend reached capacity. Make larger, or set the size "
                         "to unlimited and give a chunksize to avoid this");
-=======
-                    throw std::runtime_error("Dataset " + _path +
-                                             " cannot be extended! Its "
-                                             "extend reached capacity");
->>>>>>> 40655895
                 }
             }
 
@@ -905,10 +892,7 @@
                                      "invalid ID. Has the dataset already "
                                      "been closed?");
         }
-<<<<<<< HEAD
         // check if rank is zero ->bad
-=======
->>>>>>> 40655895
         if (_rank == 0)
         {
             throw std::runtime_error("Rank of dataset " + _path + " is zero!");
