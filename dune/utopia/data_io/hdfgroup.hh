--- conflicted
+++ resolved
@@ -305,42 +305,7 @@
     template <typename HDFObject>
     HDFGroup(HDFObject& parent, std::string path)
     {
-<<<<<<< HEAD
-        if (H5Lexists(parent.get_id(), _path.c_str(), H5P_DEFAULT) > 0)
-        {
-            // open the already existing group
-            _group = H5Gopen(parent.get_id(), _path.c_str(), H5P_DEFAULT);
-
-            if (_group < 0)
-            {
-                throw std::runtime_error("Group opening for path" + path +
-                                         " failed");
-            }
-
-            H5Oget_info(_group, &_info);
-            _address = _info.addr;
-            ++(*_referencecounter)[_address];
-        }
-        else
-        { // group does not exist yet
-            // create the group and intermediates
-            hid_t group_plist = H5Pcreate(H5P_LINK_CREATE);
-            H5Pset_create_intermediate_group(group_plist, 1);
-            _group = H5Gcreate(parent.get_id(), _path.c_str(), group_plist,
-                               H5P_DEFAULT, H5P_DEFAULT);
-            if (_group < 0)
-            {
-                throw std::runtime_error("Group creation for path " + path +
-                                         " failed");
-            }
-            // get info and update reference counter
-            H5Oget_info(_group, &_info);
-            _address = _info.addr;
-            (*_referencecounter)[_address] = 1;
-        }
-=======
         open(parent, path);
->>>>>>> 7620a5d3
     }
 
     /**
