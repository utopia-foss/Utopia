--- conflicted
+++ resolved
@@ -32,59 +32,6 @@
     }
 }
 
-<<<<<<< HEAD
-/// Assert that two Dataset instances have the same public members
-/** \tparam LHS Left hand side dataset type
- *  \tparam RHS Right hand side dataset type
- *  Template parameters are necessary because HDFDataset is a template
- */
-template <typename T>
-bool operator==(std::vector<T>& a, std::vector<T>& b)
-{
-    if (a.size() == b.size())
-    {
-        return false;
-    }
-    else
-    {
-        if (std::is_floating_point<T>::value)
-        {
-            for (std::size_t i = 0; i < a.size(); ++i)
-            {
-                if (std::abs((a[i] - b[i]) / max(a[i], b[i])) < 1e-16)
-                {
-                    return false;
-                }
-            }
-        }
-        else
-        {
-            for (std::size_t i = 0; i < a.size(); ++i)
-            {
-                if (a[i] != b[i])
-                {
-                    return false;
-                }
-            }
-        }
-        return true;
-    }
-}
-
-bool operator==(HDFGroup& a, HDFGroup& b)
-{
-    if (a.get_path() != b.get_path() or a.get_address() != b.get_address())
-    {
-        return false;
-    }
-    else
-    {
-        return true;
-    }
-}
-
-=======
->>>>>>> 7620a5d3
 template <class LHS, class RHS>
 void assert_hdfdatasets(LHS& lhs, RHS& rhs)
 {
@@ -96,11 +43,7 @@
     assert(lhs.get_parent() == rhs.get_parent());
     assert(lhs.get_rank() == rhs.get_rank());
     assert(lhs.get_capacity() == rhs.get_capacity());
-<<<<<<< HEAD
-    assert(lhs.get_current_extend() == rhs.get_current_extend());
-=======
     assert(lhs.get_current_extent() == rhs.get_current_extent());
->>>>>>> 7620a5d3
     assert(lhs.get_chunksizes() == rhs.get_chunksizes());
     assert(lhs.get_compresslevel() == rhs.get_compresslevel());
 }
@@ -109,27 +52,16 @@
 {
     HDFFile file("dataset_test_lifetime.h5", "w");
 
-<<<<<<< HEAD
-    HDFGroup lifecyclegroup(*file.get_basegroup(), "lifecycletest");
-=======
     HDFGroup lifecyclegroup(file, "/lifecycletest");
->>>>>>> 7620a5d3
     std::vector<int> data(100, 42);
 
     HDFDataset first(lifecyclegroup, "first", {100}, {10}, 5);
 
     HDFDataset first_simple(lifecyclegroup, "first_simple", {}, {10});
-<<<<<<< HEAD
 
     first.write(data.begin(), data.end(), [](int& value) { return value; });
     first_simple.write(data.begin(), data.end(), [](int& value) { return value; });
 
-=======
-
-    first.write(data.begin(), data.end(), [](int& value) { return value; });
-    first_simple.write(data.begin(), data.end(), [](int& value) { return value; });
-
->>>>>>> 7620a5d3
     assert(H5Iis_valid(first.get_id()));
     assert(H5Iis_valid(first_simple.get_id()));
 
@@ -158,16 +90,6 @@
     assert((*moveconst_second.get_referencecounter())[moveconst_second.get_address()] == 4);
     assert_hdfdatasets(crosscheck, moveconst_second);
 
-<<<<<<< HEAD
-    // lifecyclegroup.close();
-    // file.close();
-    // file.open("dataset_test_lifetime.h5", "r+");
-    // lifecyclegroup.open(*file.get_basegroup(), "lifecycletest");
-    // test open method
-    HDFDataset<HDFGroup> opened_dataset;
-    opened_dataset.open(lifecyclegroup, "first", {100}, {10}, 5);
-    assert(H5Iis_valid(opened_dataset.get_id()) == true);
-=======
     lifecyclegroup.close();
     file.close();
     file.open("dataset_test_lifetime.h5", "r+");
@@ -180,18 +102,14 @@
     assert(opened_dataset.get_current_extent() == hsizevec{100});
     assert(opened_dataset.get_chunksizes() == hsizevec{10});
     assert(opened_dataset.get_capacity() == hsizevec{100});
->>>>>>> 7620a5d3
 
     // test simple open method
     HDFDataset<HDFGroup> opened_dataset_simple;
     opened_dataset_simple.open(lifecyclegroup, "first_simple");
     assert(H5Iis_valid(opened_dataset_simple.get_id()) == true);
-<<<<<<< HEAD
-=======
     assert(opened_dataset_simple.get_current_extent() == hsizevec{100});
     assert(opened_dataset_simple.get_chunksizes() == hsizevec{10});
     assert(opened_dataset_simple.get_capacity() == hsizevec{H5S_UNLIMITED});
 
->>>>>>> 7620a5d3
     return 0;
 }