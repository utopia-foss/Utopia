--- conflicted
+++ resolved
@@ -17,13 +17,6 @@
 # add DATAIO tests
 foreach(test ${TESTS_DATAIO})
     dune_add_test(NAME DATAIO_${test} SOURCES ${test}.cc)
-<<<<<<< HEAD
-    # Add spdlog includes and compile definition for trace macro
-    target_include_directories(DATAIO_${test} PUBLIC spdlog)
-    target_compile_definitions(DATAIO_${test}
-        PRIVATE
-            $<$<CONFIG:Debug>:SPDLOG_TRACE_ON>
-=======
 
     # link library targets
     target_link_libraries(DATAIO_${test}
@@ -40,7 +33,6 @@
         SYSTEM
         PRIVATE
             ${PROJECT_SOURCE_DIR}/vendor/plugins/yaml-cpp/include/
->>>>>>> a3a9d21f
     )
 endforeach(test)
 
