--- conflicted
+++ resolved
@@ -8,19 +8,11 @@
     hdffile_test
     hdfattribute_test_read
     hdfattribute_test_write
-<<<<<<< HEAD
-    hdfbufferfactory_test
-    hdftypefactory_test
-    hdfgroup_test
-    hdfdataset_test_write
-    hdfdataset_test_read)
-=======
     hdfdataset_test_write
     hdfdataset_test_read
     hdfintegration_test
     hdfgroup_test
     )
->>>>>>> 4c4d49e2
 
 # add DATAIO tests
 foreach(test ${TESTS_DATAIO})
