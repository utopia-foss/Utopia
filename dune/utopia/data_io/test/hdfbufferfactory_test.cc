#include "../hdfbufferfactory.hh"
#include "../hdfgroup.hh"
#include <cassert>
#include <hdf5.h>
#include <string>
#include <vector>

using namespace Utopia::DataIO;
struct Test {
  int a;
  double b;
  std::string c;
};

int main() {
  std::vector<Test> data(100);
  int i = 0;
  double j = 0;
  std::string k = "a";
  for (auto &value : data) {
    value.a = i;
    value.b = j;
    value.c = k;
    ++i;
    ++j;
    k += "a";
  }

<<<<<<< HEAD
  std::vector<int> plain_buffer = HDFBufferFactory::buffer<int>(
      data.begin(), data.end(),
      [](auto &complicated_value) { return complicated_value.a; });
=======
    std::vector<int> plain_buffer = HDFBufferFactory::buffer<int>(
        data.begin(), data.end(),
        [](auto &complicated_value) { return complicated_value.a; });
>>>>>>> 4c4d49e2

  assert(plain_buffer.size() == data.size());
  for (std::size_t l = 0; l < data.size(); ++l) {
    assert(plain_buffer[l] == data[l].a);
  }

  std::vector<std::list<int>> data_lists(100);

  i = 0;
  j = 0;
  std::size_t s = 1;
  for (auto &value : data_lists) {
    std::list<int> temp(s);
    int t = i + j;
    for (auto &val : temp) {
      val = t;
    }
    value = temp;
  }

  // convert lists to vectors first, then use buffering
  std::vector<std::vector<int>> data_vectors(100);
  for (std::size_t i = 0; i < 100; ++i) {
    data_vectors[i] =
        std::vector<int>(data_lists[i].begin(), data_lists[i].end());
  }

<<<<<<< HEAD
  std::vector<hvl_t> complex_buffer =
      HDFBufferFactory::buffer<std::vector<int>>(
          data_vectors.begin(), data_vectors.end(),
          [](auto &vector) -> std::vector<int> & { return vector; });

  assert(complex_buffer.size() == data_vectors.size());
  for (std::size_t l = 0; l < data_vectors.size(); ++l) {
    assert(data_vectors[l].size() == complex_buffer[l].len);
    for (std::size_t i = 0; i < data_vectors[i].size(); ++i) {
      assert(data_vectors[l][i] == reinterpret_cast<int *>(complex_buffer[l].p)[i]);
=======
    // convert lists to vectors first, then use buffering
    std::vector<std::vector<int>> data_vectors(100);
    for (std::size_t i = 0; i < 100; ++i) {
        data_vectors[i] =
            std::vector<int>(data_lists[i].begin(), data_lists[i].end());
    }

    std::vector<hvl_t> complex_buffer =
        HDFBufferFactory::buffer<std::vector<int>>(
            data_vectors.begin(), data_vectors.end(),
            [](auto &vector) -> std::vector<int> & { return vector; });

    assert(complex_buffer.size() == data_vectors.size());
    for (std::size_t l = 0; l < data_vectors.size(); ++l) {
        assert(data_vectors[l].size() == complex_buffer[l].len);
        for (std::size_t i = 0; i < data_vectors[i].size(); ++i) {
            assert(data_vectors[l][i] ==
                   reinterpret_cast<int *>(complex_buffer[l].p)[i]);
        }
>>>>>>> 4c4d49e2
    }
  }
  return 0;
}<|MERGE_RESOLUTION|>--- conflicted
+++ resolved
@@ -26,15 +26,9 @@
     k += "a";
   }
 
-<<<<<<< HEAD
-  std::vector<int> plain_buffer = HDFBufferFactory::buffer<int>(
-      data.begin(), data.end(),
-      [](auto &complicated_value) { return complicated_value.a; });
-=======
     std::vector<int> plain_buffer = HDFBufferFactory::buffer<int>(
         data.begin(), data.end(),
         [](auto &complicated_value) { return complicated_value.a; });
->>>>>>> 4c4d49e2
 
   assert(plain_buffer.size() == data.size());
   for (std::size_t l = 0; l < data.size(); ++l) {
@@ -62,18 +56,6 @@
         std::vector<int>(data_lists[i].begin(), data_lists[i].end());
   }
 
-<<<<<<< HEAD
-  std::vector<hvl_t> complex_buffer =
-      HDFBufferFactory::buffer<std::vector<int>>(
-          data_vectors.begin(), data_vectors.end(),
-          [](auto &vector) -> std::vector<int> & { return vector; });
-
-  assert(complex_buffer.size() == data_vectors.size());
-  for (std::size_t l = 0; l < data_vectors.size(); ++l) {
-    assert(data_vectors[l].size() == complex_buffer[l].len);
-    for (std::size_t i = 0; i < data_vectors[i].size(); ++i) {
-      assert(data_vectors[l][i] == reinterpret_cast<int *>(complex_buffer[l].p)[i]);
-=======
     // convert lists to vectors first, then use buffering
     std::vector<std::vector<int>> data_vectors(100);
     for (std::size_t i = 0; i < 100; ++i) {
@@ -93,7 +75,6 @@
             assert(data_vectors[l][i] ==
                    reinterpret_cast<int *>(complex_buffer[l].p)[i]);
         }
->>>>>>> 4c4d49e2
     }
   }
   return 0;
