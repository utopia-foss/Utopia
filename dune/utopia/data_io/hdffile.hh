/**
 * @brief This file provides a class for creating and managing HDF5 files.
 *
 * @file hdffile.hh
 */
#ifndef HDFFILE_HH
#define HDFFILE_HH

#include "hdfdataset.hh"
#include "hdfgroup.hh"
#include <hdf5.h>
#include <hdf5_hl.h>
#include <sstream>
#include <stdexcept>
#include <string>

namespace Utopia
{
namespace DataIO
{
// forward declaration of HDFGroup -> exchange later for the real thing.

class HDFFile
{
protected:
    hid_t _file;
    std::string _path;
<<<<<<< HEAD
    std::shared_ptr<std::unordered_map<haddr_t, int>> _refcounts;
=======
    std::shared_ptr<std::unordered_map<haddr_t, int>> _referencecounter;
>>>>>>> 8a06f508
    std::shared_ptr<HDFGroup> _base_group;

public:
    /**
     * @brief      Function for exchanging states
     *
     * @param      other  The other
     */
    void swap(HDFFile& other)
    {
        using std::swap;
        using Utopia::DataIO::swap;
        swap(_file, other._file);
        swap(_path, other._path);
        swap(_base_group, other._base_group);
<<<<<<< HEAD
        swap(_refcounts, other._refcounts);
=======
        swap(_referencecounter, other._referencecounter);
>>>>>>> 8a06f508
    }

    /**
     * @brief      closes the hdffile
     */
    void close()
    {
        if (H5Iis_valid(_file))
        {
            H5Fflush(_file, H5F_SCOPE_GLOBAL);
            H5Fclose(_file);
        }
    }

    /**
<<<<<<< HEAD
     * @brief Get the referencecounter object
     *
     * @return auto
     */
    auto get_referencecounter()
    {
        return _refcounts;
    }

    /**
     * @brief Get the id object
=======
     * @brief      Get the referencecounter object
>>>>>>> 8a06f508
     *
     * @return     auto
     */
<<<<<<< HEAD
    hid_t get_id()
    {
        return _file;
=======
    auto get_referencecounter()
    {
        return _referencecounter;
>>>>>>> 8a06f508
    }

    /**
     * @brief      Get the id object
     *
     * @return     hid_t
     */
<<<<<<< HEAD
    std::string get_path()
    {
        return _path;
=======
    hid_t get_id()
    {
        return _file;
>>>>>>> 8a06f508
    }

    /**
     * @brief      Get the path object
     *
     * @return     std::string
     */
<<<<<<< HEAD
    std::shared_ptr<HDFGroup> get_basegroup()
    {
        return _base_group;
=======
    std::string get_path()
    {
        return _path;
>>>>>>> 8a06f508
    }

    /**
     * @brief      Get the basegroup object via shared ptr
     *
     * @return     std::shared_ptr<HDFGroup>
     */
<<<<<<< HEAD
    std::shared_ptr<HDFGroup> open_group(std::string&& path)
    {
        return _base_group->open_group(std::forward<std::string&&>(path));
=======
    std::shared_ptr<HDFGroup> get_basegroup()
    {
        return _base_group;
>>>>>>> 8a06f508
    }

    /**
     * @brief      Open group at path 'path', creating all intermediate objects
     *             in the path. Separation character is: /
     *
     * @param      path The path to the group
     *
     * @return     std::shared_ptr<HDFGroup>
     */
<<<<<<< HEAD
    std::shared_ptr<HDFDataset<HDFGroup>> open_dataset(std::string&& path)
    {
        return _base_group->open_dataset(std::forward<std::string&&>(path));
=======
    std::shared_ptr<HDFGroup> open_group(std::string&& path)
    {
        return _base_group->open_group(std::forward<std::string&&>(path));
>>>>>>> 8a06f508
    }

    /**
     * @brief      open dataset
     *
     * @param      path The path to the dataset
     *
     * @return     std::shared_ptr<HDFDataset<HDFGroup>>
     */
<<<<<<< HEAD

    void delete_group(std::string&& path)
    {
        _base_group->delete_group(std::forward<std::string&&>(path));
=======
    std::shared_ptr<HDFDataset<HDFGroup>> open_dataset(std::string&& path)
    {
        return _base_group->open_dataset(std::forward<std::string&&>(path));
>>>>>>> 8a06f508
    }

    /**
     * @brief      deletes the group pointed to by absolute path 'path'
     *
     * @param      path  absolute path to the group to be deleted
     */
    void delete_group(std::string&& path)
    {
        _base_group->delete_group(std::forward<std::string&&>(path));
    }

    /**
     * @brief      Initiates an immediate write to disk of the data of the file
     */
    void flush()
    {
        if (H5Iis_valid(_file))
        {
            H5Fflush(_file, H5F_SCOPE_GLOBAL);
        }
    }

    /**
     * @brief      Construct a new default HDFFile object
     */
    HDFFile() = default;
    
    /**
     * @brief      Move constructor Construct a new HDFFile object via move
     *             semantics
     *
     * @param      other  rvalue reference to HDFFile object
     */
    HDFFile(HDFFile&& other) : HDFFile()
    {
        this->swap(other);
    }
<<<<<<< HEAD

    /**
     * @brief Copy assignment operator, explicitly deleted, hence cannot be used.
     *
     * @param other
     * @return HDFFile&
     */
    HDFFile& operator=(const HDFFile& other) = delete;
=======
>>>>>>> 8a06f508

    /**
     * @brief      Move assigment operator
     *
     * @param      other  reference to HDFFile object
     *
     * @return     HDFFile&
     */
<<<<<<< HEAD
    HDFFile& operator=(HDFFile&& other) = default;

    /**
     * @brief Copy constructor. Explicitly deleted, hence cannot be used
     *
     * @param other
     * @return HDFFile&
     */
    HDFFile(const HDFFile& other) = delete;
=======
    HDFFile& operator=(HDFFile&& other)
    {
        this->swap(other);
        return *this;
    }

    /**
     * @brief      Copy assignment, explicitly deleted
     *
     * @param      other  The other
     *
     * @return     HDFFile&
     */
    HDFFile& operator=(const HDFFile& other) = delete;
>>>>>>> 8a06f508

    /**
     * @brief      Copy constructor, explicitly deleted
     *
     * @param      other  The other
     */
    HDFFile(const HDFFile& other) = delete;

    /**
     * @brief      Construct a new HDFFile object
     *
     * @param      path    Path to the new file
     * @param      access  Access specifier for the new file, possible values:
     *                     'r' (readonly, file must exist), 'r+' (read/write,
     *                     file must exist), 'w' (create file, truncate if
     *                     exists), 'x' (create file, fail if exists), or 'a'
     *                     (read/write if exists, create otherwise; default)
     */
    HDFFile(std::string path, std::string access)
<<<<<<< HEAD
        : _file([&]() {
              //   H5Eset_auto(0, 0, NULL);

              if (access == "w")
              {
                  return H5Fcreate(path.c_str(), H5F_ACC_TRUNC, H5P_DEFAULT, H5P_DEFAULT);
              }
              else if (access == "r")
              {
                  return H5Fopen(path.c_str(), H5F_ACC_RDONLY, H5P_DEFAULT);
              }
              else if (access == "r+")
              {
                  return H5Fopen(path.c_str(), H5F_ACC_RDWR, H5P_DEFAULT);
              }
              else if (access == "x")
              {
                  hid_t file = H5Fcreate(path.c_str(), H5F_ACC_EXCL, H5P_DEFAULT, H5P_DEFAULT);
                  if (file < 0)
                  {
                      throw std::runtime_error(
                          "tried to create an existing "
                          "file in non-truncate mode");
                  }
                  else
                  {
                      return file;
                  }
              }
              else if (access == "a")
              {
                  hid_t file_test = H5Fopen(path.c_str(), H5F_ACC_RDWR, H5P_DEFAULT);
                  if (file_test < 0)
                  {
                      H5Fcreate(path.c_str(), H5F_ACC_TRUNC, H5P_DEFAULT, H5P_DEFAULT);
                  }
                  return file_test;
              }
              else
              {
                  throw std::invalid_argument(
                      "wrong type of access specifier, "
                      "see documentation for allowed "
                      "values");
              }
          }()),
          _path(path),
          _refcounts(std::make_shared<std::unordered_map<haddr_t, int>>()),
          _base_group(std::make_shared<HDFGroup>(*this, "/"))
    {
        // H5Eset_auto(0, 0, NULL);

        ++(*_refcounts)[_base_group->get_address()];
    }

    /**
     * @brief Destroy the HDFFile object
     *
=======
      : _file([&]() {
            // Distinguish access modes
            if (access == "w")
            {
                return H5Fcreate(path.c_str(), H5F_ACC_TRUNC,
                                 H5P_DEFAULT, H5P_DEFAULT);
            }
            else if (access == "r")
            {
                return H5Fopen(path.c_str(), H5F_ACC_RDONLY, H5P_DEFAULT);
            }
            else if (access == "r+")
            {
                return H5Fopen(path.c_str(), H5F_ACC_RDWR, H5P_DEFAULT);
            }
            else if (access == "x")
            {
                hid_t file = H5Fcreate(path.c_str(), H5F_ACC_EXCL,
                                       H5P_DEFAULT, H5P_DEFAULT);
                if (file < 0)
                {
                    throw std::runtime_error("File already exists (accces "
                                             "mode 'x')! If you want to "
                                             "truncate the file, choose the "
                                             "appropriate mode.");
                }
                else
                {
                    return file;
                }
            }
            else if (access == "a")
            {
                hid_t file_test = H5Fopen(path.c_str(), H5F_ACC_RDWR,
                                          H5P_DEFAULT);
                if (file_test < 0)
                {
                    H5Fcreate(path.c_str(), H5F_ACC_TRUNC,
                              H5P_DEFAULT, H5P_DEFAULT);
                }
                return file_test;
            }
            else
            {
                throw std::invalid_argument("Illegal access mode: "
                                            "'" + access + "'! "
                                            "Allowed modes: w, r, r+, x, a");
            }

        }()), // end of setting value of _file member 
        _path(path),
        _referencecounter(std::make_shared<std::unordered_map<haddr_t,int>>()),
        _base_group(std::make_shared<HDFGroup>(*this, "/"))
    {
        // H5Eset_auto(0, 0, NULL);
        ++(*_referencecounter)[_base_group->get_address()];
    }

    /**
     * @brief      Destroy the HDFFile object
>>>>>>> 8a06f508
     */
    virtual ~HDFFile()
    {
        if (H5Iis_valid(_file))
        {
            H5Fflush(_file, H5F_SCOPE_GLOBAL);
            H5Fclose(_file);
        }
    }
};
} // namespace DataIO
} // namespace Utopia
#endif<|MERGE_RESOLUTION|>--- conflicted
+++ resolved
@@ -13,6 +13,7 @@
 #include <sstream>
 #include <stdexcept>
 #include <string>
+#include <unordered_map>
 
 namespace Utopia
 {
@@ -25,11 +26,7 @@
 protected:
     hid_t _file;
     std::string _path;
-<<<<<<< HEAD
-    std::shared_ptr<std::unordered_map<haddr_t, int>> _refcounts;
-=======
     std::shared_ptr<std::unordered_map<haddr_t, int>> _referencecounter;
->>>>>>> 8a06f508
     std::shared_ptr<HDFGroup> _base_group;
 
 public:
@@ -45,11 +42,7 @@
         swap(_file, other._file);
         swap(_path, other._path);
         swap(_base_group, other._base_group);
-<<<<<<< HEAD
-        swap(_refcounts, other._refcounts);
-=======
         swap(_referencecounter, other._referencecounter);
->>>>>>> 8a06f508
     }
 
     /**
@@ -65,81 +58,43 @@
     }
 
     /**
-<<<<<<< HEAD
-     * @brief Get the referencecounter object
-     *
-     * @return auto
+     * @brief      Get the referencecounter object
+     *
+     * @return     auto
      */
     auto get_referencecounter()
     {
-        return _refcounts;
-    }
-
-    /**
-     * @brief Get the id object
-=======
-     * @brief      Get the referencecounter object
->>>>>>> 8a06f508
-     *
-     * @return     auto
-     */
-<<<<<<< HEAD
+        return _referencecounter;
+    }
+
+    /**
+     * @brief      Get the id object
+     *
+     * @return     hid_t
+     */
     hid_t get_id()
     {
         return _file;
-=======
-    auto get_referencecounter()
-    {
-        return _referencecounter;
->>>>>>> 8a06f508
-    }
-
-    /**
-     * @brief      Get the id object
-     *
-     * @return     hid_t
-     */
-<<<<<<< HEAD
+    }
+
+    /**
+     * @brief      Get the path object
+     *
+     * @return     std::string
+     */
     std::string get_path()
     {
         return _path;
-=======
-    hid_t get_id()
-    {
-        return _file;
->>>>>>> 8a06f508
-    }
-
-    /**
-     * @brief      Get the path object
-     *
-     * @return     std::string
-     */
-<<<<<<< HEAD
+    }
+
+    /**
+     * @brief      Get the basegroup object via shared ptr
+     *
+     * @return     std::shared_ptr<HDFGroup>
+     */
     std::shared_ptr<HDFGroup> get_basegroup()
     {
         return _base_group;
-=======
-    std::string get_path()
-    {
-        return _path;
->>>>>>> 8a06f508
-    }
-
-    /**
-     * @brief      Get the basegroup object via shared ptr
-     *
-     * @return     std::shared_ptr<HDFGroup>
-     */
-<<<<<<< HEAD
-    std::shared_ptr<HDFGroup> open_group(std::string&& path)
-    {
-        return _base_group->open_group(std::forward<std::string&&>(path));
-=======
-    std::shared_ptr<HDFGroup> get_basegroup()
-    {
-        return _base_group;
->>>>>>> 8a06f508
     }
 
     /**
@@ -150,34 +105,21 @@
      *
      * @return     std::shared_ptr<HDFGroup>
      */
-<<<<<<< HEAD
+    std::shared_ptr<HDFGroup> open_group(std::string&& path)
+    {
+        return _base_group->open_group(std::forward<std::string&&>(path));
+    }
+
+    /**
+     * @brief      open dataset
+     *
+     * @param      path The path to the dataset
+     *
+     * @return     std::shared_ptr<HDFDataset<HDFGroup>>
+     */
     std::shared_ptr<HDFDataset<HDFGroup>> open_dataset(std::string&& path)
     {
         return _base_group->open_dataset(std::forward<std::string&&>(path));
-=======
-    std::shared_ptr<HDFGroup> open_group(std::string&& path)
-    {
-        return _base_group->open_group(std::forward<std::string&&>(path));
->>>>>>> 8a06f508
-    }
-
-    /**
-     * @brief      open dataset
-     *
-     * @param      path The path to the dataset
-     *
-     * @return     std::shared_ptr<HDFDataset<HDFGroup>>
-     */
-<<<<<<< HEAD
-
-    void delete_group(std::string&& path)
-    {
-        _base_group->delete_group(std::forward<std::string&&>(path));
-=======
-    std::shared_ptr<HDFDataset<HDFGroup>> open_dataset(std::string&& path)
-    {
-        return _base_group->open_dataset(std::forward<std::string&&>(path));
->>>>>>> 8a06f508
     }
 
     /**
@@ -205,7 +147,7 @@
      * @brief      Construct a new default HDFFile object
      */
     HDFFile() = default;
-    
+
     /**
      * @brief      Move constructor Construct a new HDFFile object via move
      *             semantics
@@ -216,7 +158,6 @@
     {
         this->swap(other);
     }
-<<<<<<< HEAD
 
     /**
      * @brief Copy assignment operator, explicitly deleted, hence cannot be used.
@@ -225,17 +166,14 @@
      * @return HDFFile&
      */
     HDFFile& operator=(const HDFFile& other) = delete;
-=======
->>>>>>> 8a06f508
-
-    /**
-     * @brief      Move assigment operator
+
+    /**
+     * @brief Move assigment operator
      *
      * @param      other  reference to HDFFile object
      *
      * @return     HDFFile&
      */
-<<<<<<< HEAD
     HDFFile& operator=(HDFFile&& other) = default;
 
     /**
@@ -245,22 +183,6 @@
      * @return HDFFile&
      */
     HDFFile(const HDFFile& other) = delete;
-=======
-    HDFFile& operator=(HDFFile&& other)
-    {
-        this->swap(other);
-        return *this;
-    }
-
-    /**
-     * @brief      Copy assignment, explicitly deleted
-     *
-     * @param      other  The other
-     *
-     * @return     HDFFile&
-     */
-    HDFFile& operator=(const HDFFile& other) = delete;
->>>>>>> 8a06f508
 
     /**
      * @brief      Copy constructor, explicitly deleted
@@ -280,7 +202,6 @@
      *                     (read/write if exists, create otherwise; default)
      */
     HDFFile(std::string path, std::string access)
-<<<<<<< HEAD
         : _file([&]() {
               //   H5Eset_auto(0, 0, NULL);
 
@@ -328,71 +249,8 @@
               }
           }()),
           _path(path),
-          _refcounts(std::make_shared<std::unordered_map<haddr_t, int>>()),
+          _referencecounter(std::make_shared<std::unordered_map<haddr_t, int>>()),
           _base_group(std::make_shared<HDFGroup>(*this, "/"))
-    {
-        // H5Eset_auto(0, 0, NULL);
-
-        ++(*_refcounts)[_base_group->get_address()];
-    }
-
-    /**
-     * @brief Destroy the HDFFile object
-     *
-=======
-      : _file([&]() {
-            // Distinguish access modes
-            if (access == "w")
-            {
-                return H5Fcreate(path.c_str(), H5F_ACC_TRUNC,
-                                 H5P_DEFAULT, H5P_DEFAULT);
-            }
-            else if (access == "r")
-            {
-                return H5Fopen(path.c_str(), H5F_ACC_RDONLY, H5P_DEFAULT);
-            }
-            else if (access == "r+")
-            {
-                return H5Fopen(path.c_str(), H5F_ACC_RDWR, H5P_DEFAULT);
-            }
-            else if (access == "x")
-            {
-                hid_t file = H5Fcreate(path.c_str(), H5F_ACC_EXCL,
-                                       H5P_DEFAULT, H5P_DEFAULT);
-                if (file < 0)
-                {
-                    throw std::runtime_error("File already exists (accces "
-                                             "mode 'x')! If you want to "
-                                             "truncate the file, choose the "
-                                             "appropriate mode.");
-                }
-                else
-                {
-                    return file;
-                }
-            }
-            else if (access == "a")
-            {
-                hid_t file_test = H5Fopen(path.c_str(), H5F_ACC_RDWR,
-                                          H5P_DEFAULT);
-                if (file_test < 0)
-                {
-                    H5Fcreate(path.c_str(), H5F_ACC_TRUNC,
-                              H5P_DEFAULT, H5P_DEFAULT);
-                }
-                return file_test;
-            }
-            else
-            {
-                throw std::invalid_argument("Illegal access mode: "
-                                            "'" + access + "'! "
-                                            "Allowed modes: w, r, r+, x, a");
-            }
-
-        }()), // end of setting value of _file member 
-        _path(path),
-        _referencecounter(std::make_shared<std::unordered_map<haddr_t,int>>()),
-        _base_group(std::make_shared<HDFGroup>(*this, "/"))
     {
         // H5Eset_auto(0, 0, NULL);
         ++(*_referencecounter)[_base_group->get_address()];
@@ -400,7 +258,6 @@
 
     /**
      * @brief      Destroy the HDFFile object
->>>>>>> 8a06f508
      */
     virtual ~HDFFile()
     {
