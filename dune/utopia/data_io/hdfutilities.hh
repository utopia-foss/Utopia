--- conflicted
+++ resolved
@@ -22,7 +22,6 @@
 // Functions for determining if a type is an STL-container are provided here.
 // This is used if we wish to make hdf5 types for storing such data in an
 // hdf5 dataset.
-<<<<<<< HEAD
 namespace Utopia
 {
 namespace DataIO
@@ -62,19 +61,6 @@
 {
     using type = typename remove_pointer<std::remove_all_extents_t<T>>::type;
 };
-=======
-namespace Utopia {
-namespace DataIO {
-
-// Prototype for determining if something is a container or not
-template <typename T> struct is_container : public std::false_type {};
-
-// Providing specializations for STL containers
-// Currently, none provided for associative containers.
-// FIXME: why does this even work with variadics??
-template <typename T, std::size_t N>
-struct is_container<std::array<T, N>> : public std::true_type {};
->>>>>>> 8a06f508
 
 /**
  * @brief Shorthand for 'typename remove_pointer<T>::type'
@@ -158,11 +144,7 @@
 };
 
 /**
-<<<<<<< HEAD
  * @brief Shorthand for 'is_string<T>::value'
-=======
- * @brief      wrapper for more simple usage of 'is_container'
->>>>>>> 8a06f508
  *
  * @tparam     T     { description }
  * @tparam     U     { description }
@@ -202,12 +184,6 @@
 template <typename T>
 inline constexpr bool is_container_v = is_container<T>::value;
 
-<<<<<<< HEAD
-=======
-// FIXME: tuple_for_each needed here!
-
->>>>>>> 8a06f508
 } // namespace DataIO
 } // namespace Utopia
-
 #endif