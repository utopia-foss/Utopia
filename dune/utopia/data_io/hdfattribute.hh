--- conflicted
+++ resolved
@@ -63,11 +63,7 @@
      * @brief reference to id of parent object: dataset or group
      *
      */
-<<<<<<< HEAD
-    HDFObject& _parent_object;
-=======
     std::reference_wrapper<HDFObject> _parent_object;
->>>>>>> 93b6eb8d
 
 public:
     /**
@@ -96,11 +92,7 @@
      */
     HDFObject& get_parent()
     {
-<<<<<<< HEAD
-        return _parent_object;
-=======
         return _parent_object.get();
->>>>>>> 93b6eb8d
     }
 
     /**
@@ -131,20 +123,12 @@
         if (_attribute == -1)
         {
             throw std::runtime_error(
-<<<<<<< HEAD
-                "trying to read a nonexstiant or closed attribute");
-        }
-        if constexpr (is_container_type<Type>::value == true)
-        {
-            if constexpr (std::is_same_v<Type, std::string> == true)
-=======
                 "trying to read a nonexstiant or closed attribute named '" +
                 _name + "'");
         }
         if constexpr (is_container_type<Type>::value)
         {
             if constexpr (std::is_same_v<Type, std::string>)
->>>>>>> 93b6eb8d
             {
                 // get type the attribute has internally
                 hid_t type = H5Aget_type(_attribute);
@@ -178,12 +162,8 @@
             if (_attribute == -1)
             {
                 throw std::runtime_error(
-<<<<<<< HEAD
-                    "trying to read a nonexstiant or closed attribute");
-=======
                     "trying to read a nonexstiant or closed attribute named '" +
                     _name + "'");
->>>>>>> 93b6eb8d
             }
             else
             {
@@ -214,11 +194,7 @@
         // using result_type = typename HDFTypeFactory::result_type<Type>::type;
         // when stuff is vector string we can write directly, otherwise we
         // have to buffer
-<<<<<<< HEAD
-        if constexpr (is_container_type<Type>::value == true)
-=======
         if constexpr (is_container_type<Type>::value)
->>>>>>> 93b6eb8d
         {
             if (_attribute == -1)
             {
@@ -272,18 +248,12 @@
           _parent_object(other._parent_object)
     {
     }
-<<<<<<< HEAD
-=======
-
->>>>>>> 93b6eb8d
+
     /**
      * @brief Move constructor
      *
      * @param other
      */
-<<<<<<< HEAD
-    HDFAttribute(HDFAttribute&& other) = delete;
-=======
     HDFAttribute(HDFAttribute&& other)
         : _attribute(std::move(other._attribute)),
           _name(std::move(other._name)),
@@ -291,7 +261,6 @@
           _parent_object(std::move(other._parent_object))
     {
     }
->>>>>>> 93b6eb8d
 
     /**
      * @brief Assignment operator
@@ -299,9 +268,6 @@
      * @param other
      * @return HDFAttribute&
      */
-<<<<<<< HEAD
-    HDFAttribute& operator=(HDFAttribute&& other) = delete;
-=======
     HDFAttribute& operator=(const HDFAttribute& other)
     {
         _attribute = other._attribute;
@@ -325,19 +291,13 @@
         _parent_object = std::move(other._parent_object);
         return *this;
     }
->>>>>>> 93b6eb8d
     /**
      * @brief Destructor
      *
      */
     virtual ~HDFAttribute()
     {
-<<<<<<< HEAD
-        // if (H5Iis_valid(_attribute) > 0)
-        if (H5Iis_valid(_attribute) == 0)
-=======
         if (H5Iis_valid(_attribute))
->>>>>>> 93b6eb8d
         { // FIXME: add check to make sure that
           // it is not
           // more than once closed
@@ -356,15 +316,6 @@
     HDFAttribute(HDFObject& object, std::string name)
         : _name(name), _size(1), _parent_object(object)
     {
-<<<<<<< HEAD
-        if (H5LTfind_attribute(object.get_id(), _name.c_str()) == 1)
-        { // attribute exists
-            _attribute = H5Aopen(object.get_id(), _name.c_str(), H5P_DEFAULT);
-        }
-        else
-        { // attribute does not exist: make
-            _attribute = -1;
-=======
         // checks the validity and opens attribute if possible, else postphones
         // until it is written
         if (H5Iis_valid(_parent_object.get().get_id()) == false)
@@ -383,7 +334,6 @@
             { // attribute does not exist: make
                 _attribute = -1;
             }
->>>>>>> 93b6eb8d
         }
     }
 };
