#ifndef HDFTYPEFACTORY_HH
#define HDFTYPEFACTORY_HH
#include "hdfutilities.hh"
#include <hdf5.h>
#include <hdf5_hl.h>
#include <iostream>
namespace Utopia
{
namespace DataIO
{
class HDFTypeFactory
{
private:
    template <typename T>
    hid_t static inline __get_type__()
    {
        return 0;
    }

public:
    /**
     * @brief struct for getting a plain type from a return type of a function
     *
     * @tparam T
     * @tparam T
     */
    template <typename T, typename U = T>
    struct result_type
    {
        using type = T;
    };

    template <typename T>
    struct result_type<T*>
    {
        using type = T;
    };

    template <typename T>
    struct result_type<T&>
    {
        using type = T;
    };

    /**
     * @brief returns a HDF5 type from a given C++ primitive type
     *
     * @tparam T
     * @return hid_t
     */
    template <typename T>
    static inline hid_t type([[maybe_unused]] std::size_t size = 0)
    {
        if constexpr (std::is_reference_v<T>)
        {
            return type<std::remove_reference_t<T>>(size);
        }

        if constexpr (std::is_pointer_v<T>)
        {
            return type<std::remove_pointer_t<T>>(size);
        }

<<<<<<< HEAD
        if constexpr (is_container_type<T>::value == true)
=======
        if constexpr (is_container_type<T>::value)
>>>>>>> 3fee8b11
        {
            if constexpr (std::is_same<T, std::string>::value)
            {
                if (size == 0)
                {
                    hid_t type = H5Tcopy(H5T_C_S1);
                    H5Tset_size(type, H5T_VARIABLE);
                    return type;
                }
                else
                {
                    hid_t type = H5Tcopy(H5T_C_S1);
                    H5Tset_size(type, size);
                    return type;
                }
            }
            else
            {
                if (size == 0)
                {
                    return H5Tvlen_create(__get_type__<typename T::value_type>());
                }
                else
                {
                    hsize_t dim[1] = {size};
                    hid_t type = H5Tarray_create(
                        __get_type__<typename T::value_type>(), 1, dim);

                    return type;
                }
            }
        }
        else
        {
            return __get_type__<T>();
        }
    }
};

// bunch of overloads of __get_type__ for getting hdf5 types for different c++
// types
template <>
hid_t HDFTypeFactory::__get_type__<float>()
{
    return H5T_NATIVE_FLOAT;
}
template <>
hid_t HDFTypeFactory::__get_type__<double>()
{
    return H5T_NATIVE_DOUBLE;
}
template <>
hid_t HDFTypeFactory::__get_type__<long double>()
{
    return H5T_NATIVE_LDOUBLE;
}
template <>
hid_t HDFTypeFactory::__get_type__<int>()
{
    return H5T_NATIVE_INT;
}

template <>
hid_t HDFTypeFactory::__get_type__<short int>()
{
    return H5T_NATIVE_SHORT;
}
template <>
hid_t HDFTypeFactory::__get_type__<long int>()
{
    return H5T_NATIVE_LONG;
}
template <>
hid_t HDFTypeFactory::__get_type__<long long int>()
{
    return H5T_NATIVE_LLONG;
}
template <>
hid_t HDFTypeFactory::__get_type__<unsigned int>()
{
    return H5T_NATIVE_UINT;
}
template <>
hid_t HDFTypeFactory::__get_type__<unsigned short int>()
{
    return H5T_NATIVE_UINT16;
}
template <>
hid_t HDFTypeFactory::__get_type__<std::size_t>()
{
    return H5T_NATIVE_ULLONG;
}

template <>
hid_t HDFTypeFactory::__get_type__<unsigned long long>()
{
    return H5T_NATIVE_ULLONG;
}

template <>
hid_t HDFTypeFactory::__get_type__<bool>()
{
    return H5T_NATIVE_HBOOL;
}
template <>
hid_t HDFTypeFactory::__get_type__<char>()
{
    return H5T_NATIVE_CHAR;
}

} // namespace DataIO
} // namespace Utopia
#endif<|MERGE_RESOLUTION|>--- conflicted
+++ resolved
@@ -61,11 +61,7 @@
             return type<std::remove_pointer_t<T>>(size);
         }
 
-<<<<<<< HEAD
-        if constexpr (is_container_type<T>::value == true)
-=======
         if constexpr (is_container_type<T>::value)
->>>>>>> 3fee8b11
         {
             if constexpr (std::is_same<T, std::string>::value)
             {
