--- conflicted
+++ resolved
@@ -16,15 +16,11 @@
 {
 namespace DataIO
 {
-<<<<<<< HEAD
 /**
  * @brief Class which handles the conversion of C-types into hdf5types.
  *
  *
  */
-=======
-
->>>>>>> 8a06f508
 class HDFTypeFactory
 {
 private:
@@ -36,49 +32,7 @@
 
 public:
     /**
-<<<<<<< HEAD
      * @brief returns a HDF5 type from a given C++ primitive type
-=======
-     * @brief      struct for getting a plain type from a return type of a
-     *             function
-     *
-     * @tparam     T     { description }
-     * @tparam     U     { description }
-     */
-    template <typename T, typename U = T>
-    struct result_type
-    {
-        using type = T;
-    };
-
-    /**
-     * @brief      struct for getting a plain type from a return type of a
-     *             function
-     *
-     * @tparam     T     { description }
-     */
-    template <typename T>
-    struct result_type<T*>
-    {
-        using type = T;
-    };
-
-
-    /**
-     * @brief      struct for getting a plain type from a return type of a
-     *             function
-     *
-     * @tparam     T     { description }
-     */
-    template <typename T>
-    struct result_type<T&>
-    {
-        using type = T;
-    };
-
-    /**
-     * @brief      returns a HDF5 type from a given C++ primitive type
->>>>>>> 8a06f508
      *
      * @param[in]  size  The size
      *
@@ -105,12 +59,7 @@
                 return type;
             }
         }
-<<<<<<< HEAD
         else if constexpr (is_string_v<T>)
-=======
-
-        if constexpr (is_container_type<T>::value)
->>>>>>> 8a06f508
         {
             if (size == 0)
             {
