#ifndef NEIGHBORHOODS_HH
#define NEIGHBORHOODS_HH

namespace Utopia {

/// Return 0-dimensional shift in grid cells
template<std::size_t index, typename T>
constexpr std::enable_if_t<index==0,typename T::value_type> shift (const T& cells)
{
    return 1;
}

/// Return i-dimensional shift in grid cells
template<std::size_t index, typename T>
constexpr std::enable_if_t<index!=0,typename T::value_type> shift (const T& cells)
{
    return cells[index-1] * shift<index-1>(cells);
}

/// Find appropriate cells for a set of indices
/** \param cont Container of indices
 *  \param mngr Manager instance
 *  \return Container of shared pointers to the cells
 */
template<typename IndexContainer, typename Manager>
auto cells_from_ids (const IndexContainer& cont, const Manager& mngr)
{
    using Cell = typename Manager::Cell;
    std::vector<std::shared_ptr<Cell>> ret;
    ret.reserve(cont.size());
    const auto& cells = mngr.cells();
    for (auto id : cont) {
        ret.emplace_back(std::shared_ptr<Cell>(cells.at(id)));
    }
    return ret;
}

/// Fill an index container with neighbors in different directions
/** This function takes an index container and populates it with the indices of
 *  neighboring cells in different dimensions, specified by template
 *  parameter `dim_no`.
 *  This only works on structured grids!
 * 
 *  The algorithm first calculates whether the given root cell index has a
 *  front or back boundary in the chosen dimension. If so, the neighboring cell
 *  is only added if the grid is periodic.
 * 
 * \param root_id Which cell to find the agents of
 * \param neighbor_ids The container to populate with the indices
 * \param mngr The cell manager
 * 
 * \tparam dim_no The dimensions in which to add neighbors
 * \tparam structured To ensure it only works on structured grids
 * 
 * \return void
 */
template<std::size_t dim_no,
         class Manager,
         typename IndexContainer,
         bool structured = Manager::is_structured()>
auto add_neighbors_in_dim (const long root_id,
                           IndexContainer& neighbor_ids,
                           const Manager& mngr)
    -> std::enable_if_t<structured, void>
{
    // Gather the grid information needed
    constexpr bool periodic = Manager::is_periodic();
    const auto& grid_cells = mngr.grid_cells();

    // Distinguish by dimension parameter
    if constexpr (dim_no == 1) {
        // check if at front boundary
        if (root_id % grid_cells[0] == 0) {
            if (periodic) {
                neighbor_ids.push_back(root_id
                                       - shift<0>(grid_cells)
                                       + shift<1>(grid_cells));
            }
        }
        else {
            neighbor_ids.push_back(root_id - shift<0>(grid_cells));
        }

        // check if at back boundary
        if (root_id % grid_cells[0] == grid_cells[0] - 1) {
            if (periodic) {
                neighbor_ids.push_back(root_id
                                       + shift<0>(grid_cells)
                                       - shift<1>(grid_cells));
            }
        }
        else {
            neighbor_ids.push_back(root_id + shift<0>(grid_cells));
        }
    }


    else if constexpr (dim_no == 2) {
        // 'normalize' id to lowest height (if 3D)
        const auto root_id_nrm = root_id % shift<2>(grid_cells);

        // check if at front boundary
        if ((long) root_id_nrm / grid_cells[0] == 0) {
            if (periodic) {
                neighbor_ids.push_back(root_id
                                       - shift<1>(grid_cells)
                                       + shift<2>(grid_cells));
            }
        }
        else {
            neighbor_ids.push_back(root_id - shift<1>(grid_cells));
        }

        // check if at back boundary
        if ((long) root_id_nrm / grid_cells[0] == grid_cells[1] - 1) {
            if (periodic) {
                neighbor_ids.push_back(root_id
                                       + shift<1>(grid_cells)
                                       - shift<2>(grid_cells));
            }
        }
        else {
            neighbor_ids.push_back(root_id + shift<1>(grid_cells));
        }
    }


    else if constexpr (dim_no == 3) {
        const auto id_max = shift<3>(grid_cells) - 1;

        // check if at front boundary
        if (root_id - shift<2>(grid_cells) < 0) {
            if (periodic) {
                neighbor_ids.push_back(root_id
                                       - shift<2>(grid_cells)
                                       + shift<3>(grid_cells));
            }
        }
        else {
            neighbor_ids.push_back(root_id - shift<2>(grid_cells));
        }

        // check if at back boundary
        if (root_id + shift<2>(grid_cells) > id_max) {
            if (periodic) {
                neighbor_ids.push_back(root_id
                                       + shift<2>(grid_cells)
                                       - shift<3>(grid_cells));
            }
        }
        else {
            neighbor_ids.push_back(root_id + shift<2>(grid_cells));
        }
    }


    else {
        DUNE_THROW(Dune::Exception,
                   "Can only look for neighbors in dimensions 1, 2, and 3.");
    }
}



namespace Neighborhoods {

template<typename CellType>
struct NBTraits
{
    using Cell = CellType;
    using Index = typename Cell::Index;
    using return_type = typename std::vector<std::shared_ptr<Cell>>;
};


/// Supplies functions to return Von-Neumann neighborhood
class NextNeighbor
{

public:

    /// Return next neighbors for any grid
    template<class Manager, class Cell,
        bool structured = Manager::is_structured()>
    static auto neighbors (const std::shared_ptr<Cell> root, const Manager& mngr)
        -> std::enable_if_t<!structured,typename NBTraits<Cell>::return_type>
    {
        // get references to grid manager members
        using Index = typename NBTraits<Cell>::Index;
        const auto& gv = mngr.grid_view();
        const auto& mapper = mngr.mapper();

        // get grid entity of root cell
        const auto root_id = root->index();
        auto it = elements(gv).begin();
        std::advance(it,root_id);

        // find adjacent grid entities
        std::vector<Index> neighbor_ids;
        for (auto&& is : intersections(gv,*it)) {
            if (is.neighbor()) {
                neighbor_ids.push_back(mapper.index(is.outside()));
            }
        }

        return cells_from_ids(neighbor_ids,mngr);
    }

    /// Return next neighbors for structured grid
    template<class Manager, class Cell,
        bool structured = Manager::is_structured()>
    static auto neighbors (const std::shared_ptr<Cell> root, const Manager& mngr)
        -> std::enable_if_t<structured,typename NBTraits<Cell>::return_type>
    {
        constexpr bool periodic = Manager::is_periodic();

        // find neighbor IDs
        const long root_id = root->index();
        const auto& grid_cells = mngr.grid_cells();

        std::vector<long> neighbor_ids;

        // 1D shift
        // front boundary
        if (root_id % grid_cells[0] == 0) {
            if (periodic) {
                neighbor_ids.push_back(root_id - shift<0>(grid_cells) + shift<1>(grid_cells));
            }
        }
        else {
            neighbor_ids.push_back(root_id - shift<0>(grid_cells));
        }
        // back boundary
        if (root_id % grid_cells[0] == grid_cells[0] - 1) {
            if (periodic) {
                neighbor_ids.push_back(root_id + shift<0>(grid_cells) - shift<1>(grid_cells));
            }
        }
        else {
            neighbor_ids.push_back(root_id + shift<0>(grid_cells));
        }

        // 2D shift
        // 'normalize' id to lowest height (if 3D)
        const auto root_id_nrm = root_id % shift<2>(grid_cells);
        // front boundary
        if ((long) root_id_nrm / grid_cells[0] == 0) {
            if (periodic) {
                neighbor_ids.push_back(root_id - shift<1>(grid_cells) + shift<2>(grid_cells));
            }
        }
        else {
            neighbor_ids.push_back(root_id - shift<1>(grid_cells));
        }
        // back boundary
        if ((long) root_id_nrm / grid_cells[0] == grid_cells[1] - 1) {
            if (periodic) {
                neighbor_ids.push_back(root_id + shift<1>(grid_cells) - shift<2>(grid_cells));
            }
        }
        else {
            neighbor_ids.push_back(root_id + shift<1>(grid_cells));
        }

        // 3D shift
        if (Manager::Traits::dim == 3)
        {
            const auto id_max = shift<3>(grid_cells) - 1;
            // front boundary
            if (root_id - shift<2>(grid_cells) < 0) {
                if (periodic) {
                    neighbor_ids.push_back(root_id - shift<2>(grid_cells) + shift<3>(grid_cells));
                }
            }
            else {
                neighbor_ids.push_back(root_id - shift<2>(grid_cells));
            }
            // back boundary
            if (root_id + shift<2>(grid_cells) > id_max) {
                if (periodic) {
                    neighbor_ids.push_back(root_id + shift<2>(grid_cells) - shift<3>(grid_cells));
                }
            }
            else {
                neighbor_ids.push_back(root_id + shift<2>(grid_cells));
            }
        }

        return cells_from_ids(neighbor_ids,mngr);
    }

};

/// New, faster implementation of Von-Neumann Neighborhood
/** This class utilizes the add_neighbors_in_dim function to generalize the
 *  finding of neighbors.
 */
// TODO after testing: rename this to `NextNeighbor` and remove the old one
class NextNeighborNew
{

public:

    /// Return next neighbors for any grid
    template<class Manager, class Cell,
        bool structured = Manager::is_structured()>
    static auto neighbors (const std::shared_ptr<Cell> root, const Manager& mngr)
        -> std::enable_if_t<!structured, typename NBTraits<Cell>::return_type>
    {
        // get references to grid manager members
        using Index = typename NBTraits<Cell>::Index;
        const auto& gv = mngr.grid_view();
        const auto& mapper = mngr.mapper();

        // get grid entity of root cell
        const auto root_id = root->index();
        auto it = elements(gv).begin();
        std::advance(it,root_id);

        // find adjacent grid entities
        std::vector<Index> neighbor_ids;
        for (auto&& is : intersections(gv,*it)) {
            if (is.neighbor()) {
                neighbor_ids.push_back(mapper.index(is.outside()));
            }
        }

        return cells_from_ids(neighbor_ids, mngr);
    }

    /// Return next neighbors for structured grid
    template<class Manager, class Cell,
        bool structured = Manager::is_structured()>
    static auto neighbors (const std::shared_ptr<Cell> root, const Manager& mngr)
        -> std::enable_if_t<structured, typename NBTraits<Cell>::return_type>
    {
        // Generate vector in which to store the neighbors
        std::vector<long> neighbor_ids;
        neighbor_ids.reserve(2 * Manager::Traits::dim);
        // Brings about 2x speed improvement
        // valid only for square grids (implied by the grid being structured)

        // Work with the id to reduce lookups
        const long root_id = root->index();

        // Add neighbors in first two dimensions (assuming there are at least 2)
        add_neighbors_in_dim<1>(root_id, neighbor_ids, mngr);
        add_neighbors_in_dim<2>(root_id, neighbor_ids, mngr);

        // And third ...
        if (Manager::Traits::dim >= 3) {
            add_neighbors_in_dim<3>(root_id, neighbor_ids, mngr);

            // Neigbors in even higher dimensions __could__ be added here
        }

        return cells_from_ids(neighbor_ids, mngr);
    }

};


/// Moore neighborhood on structured 2D and 3D lattices and unstructured grids
/** Classicaly, this is only defined on a 2D square lattice and only for
 *  structured grids. The implementation here adds a 3D version, by using the
 *  three-dimensional cube of side length 3 around the desired cell as the
 *  neighborhood.
 * 
 *  The algorithm for the structured grids works basically by finding neighbors
 *  in one dimension and then, in turn, adding the neighbors neighbors _in
 *  another dimension_.
 */
class MooreNeighbor
{

public:
    /// Return Moore neighbors for structured and periodic 2D grid
    template<class Manager, class Cell,
             bool structured = Manager::is_structured(),
             bool periodic = Manager::is_periodic()>
    static auto neighbors (const std::shared_ptr<Cell> root,
                           const Manager& mngr)
        -> std::enable_if_t<structured
                           && periodic
                           && (Manager::Traits::dim == 2),
                           typename NBTraits<Cell>::return_type>
    {
        // Generate vector in which to store the neighbors
        std::vector<long> neighbor_ids;
        neighbor_ids.reserve(8); // is known and fixed for 2D lattice

        // Get the ID of the root cell here; faster than doing multiple lookups
        const long root_id = root->index();

        // Get the neighbors in the second dimension
        add_neighbors_in_dim<2>(root_id, neighbor_ids, mngr);
        // ...have these neighbors at indices 0 and 1 now.

        // For these neighbors and the root, add neighbors in the first dimension
        add_neighbors_in_dim<1>(root_id,         neighbor_ids, mngr);
        add_neighbors_in_dim<1>(neighbor_ids[0], neighbor_ids, mngr);
        add_neighbors_in_dim<1>(neighbor_ids[1], neighbor_ids, mngr);

        return cells_from_ids(neighbor_ids, mngr);
    }

    /// Return Moore neighbors for structured and non-periodic 2D grid
    template<class Manager, class Cell,
             bool structured = Manager::is_structured(),
             bool periodic = Manager::is_periodic()>
    static auto neighbors (const std::shared_ptr<Cell> root,
                           const Manager& mngr)
        -> std::enable_if_t<structured
                           && !periodic
                           && (Manager::Traits::dim == 2),
                           typename NBTraits<Cell>::return_type>
    {
        // Generate vector in which to store the neighbors
        std::vector<long> neighbor_ids;
        neighbor_ids.reserve(8); // fewer at boundary of course

        // Get the ID of the root cell here; faster than doing multiple lookups
        const long root_id = root->index();

        // Get the neighbors in the second dimension
        add_neighbors_in_dim<2>(root_id, neighbor_ids, mngr);
        // root not at border: have them at indices 0 and 1 now
        // root at border: less than two neighbors were added

        // Before adding the neighbors' neighbors, need to check if the root was at a boundary
        if (neighbor_ids.size() == 2) {
            // Was not at a boundary
            add_neighbors_in_dim<1>(neighbor_ids[0], neighbor_ids, mngr);
            add_neighbors_in_dim<1>(neighbor_ids[1], neighbor_ids, mngr);
        }
        else if (neighbor_ids.size() == 1) {
            // Was at a front OR back boundary in dimension 2 -> only one neighbor available
            add_neighbors_in_dim<1>(neighbor_ids[0], neighbor_ids, mngr);
        }
        // else: was at front AND back boundary (single row of cells in dim 2)

        // Finally, add the root's neighbors in the first dimension
        add_neighbors_in_dim<1>(root_id, neighbor_ids, mngr);

        return cells_from_ids(neighbor_ids, mngr);
    }

    /// Return Moore neighbors for structured and periodic 3D grid
    template<class Manager, class Cell,
             bool structured = Manager::is_structured(),
             bool periodic = Manager::is_periodic()>
    static auto neighbors (const std::shared_ptr<Cell> root,
                           const Manager& mngr)
        -> std::enable_if_t<structured
                            && periodic
                            && (Manager::Traits::dim == 3),
                            typename NBTraits<Cell>::return_type>
    {
        // Generate vector in which to store the neighbors
        std::vector<long> neighbor_ids;
        neighbor_ids.reserve(26); // is known and fixed for 3D square grids

        // Use the ID of the root cell; faster than doing multiple lookups
        const long root_id = root->index();

        // Get the neighbors in the third dimension
        add_neighbors_in_dim<3>(root_id, neighbor_ids, mngr);
        // ...have them at indices 0 and 1 now.

        // For these neighbors and the root, add their neighbors in the 2nd dimension
        add_neighbors_in_dim<2>(root_id,         neighbor_ids, mngr);
        add_neighbors_in_dim<2>(neighbor_ids[0], neighbor_ids, mngr);
        add_neighbors_in_dim<2>(neighbor_ids[1], neighbor_ids, mngr);
        // ...have them at indices 2, 3, 4, 5, 6, 7 now.

        // And finally, add all neighbors in the first dimension
        add_neighbors_in_dim<1>(root_id,         neighbor_ids, mngr);
        add_neighbors_in_dim<1>(neighbor_ids[0], neighbor_ids, mngr);
        add_neighbors_in_dim<1>(neighbor_ids[1], neighbor_ids, mngr);
        add_neighbors_in_dim<1>(neighbor_ids[2], neighbor_ids, mngr);
        add_neighbors_in_dim<1>(neighbor_ids[3], neighbor_ids, mngr);
        add_neighbors_in_dim<1>(neighbor_ids[4], neighbor_ids, mngr);
        add_neighbors_in_dim<1>(neighbor_ids[5], neighbor_ids, mngr);
        add_neighbors_in_dim<1>(neighbor_ids[6], neighbor_ids, mngr);
        add_neighbors_in_dim<1>(neighbor_ids[7], neighbor_ids, mngr);

        return cells_from_ids(neighbor_ids, mngr);
    }

    /// Return Moore neighbors for structured and non-periodic 3D grid
    template<class Manager, class Cell,
             bool structured = Manager::is_structured(),
             bool periodic = Manager::is_periodic()>
    static auto neighbors (const std::shared_ptr<Cell> root,
                           const Manager& mngr)
        -> std::enable_if_t<structured
                            && !periodic
                            && (Manager::Traits::dim == 3),
                            typename NBTraits<Cell>::return_type>
    {
        // Generate vector in which to store the neighbors
        std::vector<long> neighbor_ids;
        neighbor_ids.reserve(26); // fewer if at boundary of course

        // Use the ID of the root cell; faster than doing multiple lookups
        const long root_id = root->index();

        // Add the neighbors of the root cell in the third dimension
        add_neighbors_in_dim<3>(root_id, neighbor_ids, mngr);
        // root not at border: have them at indices 0 and 1 now
        // root at border: less than two neighbors were added

        // Need a temporary variable to keep track of how many new cells were newly added in the last dimension
        short num_new = neighbor_ids.size();

        // For the newly added neighbors in the third dimension, add their neighbors in the second dimension
        for (short i=0; i < num_new; ++i) {
            add_neighbors_in_dim<2>(neighbor_ids[i], neighbor_ids, mngr);
        } // runs 0, 1, or 2 times

        // Separately, add the root's neighbors in the second dimension
        add_neighbors_in_dim<2>(root_id, neighbor_ids, mngr);

        // Update the temporary variable
        num_new = neighbor_ids.size();

        // For the newly added neighbors of the second dimension, add their neighbors in the first dimension
        for (short i=0; i < num_new; i++) {
            add_neighbors_in_dim<1>(neighbor_ids[i], neighbor_ids, mngr);
        } // runs 0 to 8 times

        // Again, separately, add the root's neighbors in the first dimension
        add_neighbors_in_dim<1>(root_id, neighbor_ids, mngr);

        return cells_from_ids(neighbor_ids, mngr);
    }

    /// Return Moore neighbors for unstructured grid
    // FIXME this fails in 3D (not adding "corner" neighbors)
    template<class Manager, class Cell,
             bool structured = Manager::is_structured(),
             bool periodic = Manager::is_structured()>
    static auto neighbors (const std::shared_ptr<Cell> root,
        const Manager& mngr)
        -> std::enable_if_t<!structured, typename NBTraits<Cell>::return_type>
    {
        typename NBTraits<Cell>::return_type ret;

        // add root to 'excludes'
        ret.push_back(root);

        // get regular neighbors first
        auto neighbors = NextNeighborNew::neighbors(root, mngr);
        std::copy(neighbors.begin(), neighbors.end(),
            std::back_inserter(ret));

        // get 2D Moore neighborhood
        auto moore_2d = next_neighbors_with_count<Cell>(
            mngr, neighbors, ret, 2);
        std::copy(moore_2d.begin(), moore_2d.end(),
            std::back_inserter(ret));

        // get 3D Moore neighborhood
        if constexpr (Manager::Traits::dim == 3){
            auto moore_3d = next_neighbors_with_count<Cell>(
                mngr, moore_2d, ret, 3);
            std::copy(moore_3d.begin(), moore_3d.end(),
                std::back_inserter(ret));
        }

        // remove root again
        ret.erase(std::find(ret.begin(), ret.end(), root));

        // make unique again just to be sure
        std::sort(ret.begin(), ret.end()); // needed for std::unique
        ret.erase(std::unique(ret.begin(), ret.end()), ret.end());

        return ret;
    }

private:

    /// Return reoccuring neighbors from a set of root cells
    /** \param roots Root cells for neighbor calls 
     *  \param excludes Cells to be excluded from the set
     *  \param count Count of neighbor occurance to be accepted
     *  \return Container of unique next neighbors with specified occurance
     */
    template<class Cell, class Manager>
    static auto next_neighbors_with_count (
        const Manager& manager,
        const typename NBTraits<Cell>::return_type& roots,
        const typename NBTraits<Cell>::return_type& excludes,
        const int count)
    -> typename NBTraits<Cell>::return_type
    {
        // get their neighbors, i.e. the next next neighbors
        typename NBTraits<Cell>::return_type ret;
        for (auto&& nb: roots) {
            auto nn_neighbors = NextNeighborNew::neighbors(nb, manager);
            std::move(nn_neighbors.begin(), nn_neighbors.end(),
                std::back_inserter(ret));
        }

<<<<<<< HEAD
        // remove excludes
        ret.erase(std::remove_if(ret.begin(), ret.end(),
                [&excludes](const auto cell){ 
                    return std::find(excludes.begin(), excludes.end(), cell)
                        != excludes.end();
            }), ret.end());

        // only keep cells with specific count in container
        ret.erase(std::remove_if(ret.begin(), ret.end(),
                [&ret, count](const auto cell){
                    return std::count(ret.begin(), ret.end(), cell) != count;
            }),ret.end());
=======
        // remove root
        ret.erase(std::remove_if (ret.begin(), ret.end(),
                [&root](const auto cell) { return cell == root; }),
            ret.end());

        // only keep duplicates -- those are the ones that are part of the Moore neighborhood
        ret.erase(std::remove_if (ret.begin(), ret.end(),
                [&ret](const auto cell) {
                    return std::count(ret.begin(), ret.end(), cell) == 1;}),
            ret.end());
>>>>>>> adcecc45

        // now only have the duplicates left; but keep only one of each
        std::sort(ret.begin(), ret.end()); // needed for std::unique
        ret.erase(std::unique(ret.begin(), ret.end()), ret.end());

        return ret;
    }

};


/// Custom neighborhood, allowing to manually add neighbor cells
template<std::size_t i=0>
class Custom
{
private:

    /// Return reference to neighbor storage
    template<class Cell>
    static auto neighbors_nc (const std::shared_ptr<Cell> root)
        -> typename NBTraits<Cell>::return_type&
    {
        return std::get<i>(root->neighborhoods());
    }

public:
    /// Return const reference to neighbor storage
    template<class Cell>
    static auto neighbors (const std::shared_ptr<Cell> root)
        -> const typename NBTraits<Cell>::return_type&
    {
        return std::get<i>(root->neighborhoods());
    }

    /// Insert a cell into the neighborhood storage, if it is not yet contained by it.
    /** \param neighbor Cell to be inserted as neighbor
     *  \param root Cell which receives new neighbor
     *  \return True if cell was inserted
     */
    template<class Cell>
    static bool add_neighbor (const std::shared_ptr<Cell> neighbor,
        const std::shared_ptr<Cell> root)
    {
        auto& nb = neighbors_nc(root);
        if (std::find(nb.cbegin(),nb.cend(),neighbor) == nb.end()) {
            nb.push_back(neighbor);
            return true;
        }

        return false;
    }

    /// Remove a cell from the neighborhood storage
    template<class Cell>
    static void remove_neighbor (const std::shared_ptr<Cell> neighbor,
        const std::shared_ptr<Cell> root)
    {
        auto& nb = neighbors_nc(root);
        const auto it = std::find(nb.cbegin(),nb.cend(),neighbor);
        if (it == nb.end()) {
            DUNE_THROW(Dune::Exception,"Trying to erase a neighbor which is not in neighborhood");
        }
        nb.erase(it);
    }

};


} // namespace Neighborhoods
} // namespace Utopia

#endif // NEIGHBORHOODS_HH<|MERGE_RESOLUTION|>--- conflicted
+++ resolved
@@ -536,7 +536,6 @@
     }
 
     /// Return Moore neighbors for unstructured grid
-    // FIXME this fails in 3D (not adding "corner" neighbors)
     template<class Manager, class Cell,
              bool structured = Manager::is_structured(),
              bool periodic = Manager::is_structured()>
@@ -602,7 +601,6 @@
                 std::back_inserter(ret));
         }
 
-<<<<<<< HEAD
         // remove excludes
         ret.erase(std::remove_if(ret.begin(), ret.end(),
                 [&excludes](const auto cell){ 
@@ -615,18 +613,6 @@
                 [&ret, count](const auto cell){
                     return std::count(ret.begin(), ret.end(), cell) != count;
             }),ret.end());
-=======
-        // remove root
-        ret.erase(std::remove_if (ret.begin(), ret.end(),
-                [&root](const auto cell) { return cell == root; }),
-            ret.end());
-
-        // only keep duplicates -- those are the ones that are part of the Moore neighborhood
-        ret.erase(std::remove_if (ret.begin(), ret.end(),
-                [&ret](const auto cell) {
-                    return std::count(ret.begin(), ret.end(), cell) == 1;}),
-            ret.end());
->>>>>>> adcecc45
 
         // now only have the duplicates left; but keep only one of each
         std::sort(ret.begin(), ret.end()); // needed for std::unique
