--- conflicted
+++ resolved
@@ -117,12 +117,7 @@
     // model parameters
 
     bool _highresoutput;
-<<<<<<< HEAD
-    std::vector<std::array<unsigned, 2>> _highres_intervals;
-    unsigned _highrestime;
-=======
     std::vector<std::array<unsigned, 2>> _highres_interval;
->>>>>>> b50189fa
     unsigned _statisticstime;
     Adaptionfunction _check_adaption;
     static std::map<std::string, Adaptionfunction> adaptionfunctionmap;
@@ -143,8 +138,6 @@
 
     std::size_t _idx;
 
-
-
 public:
     // update sub functions
 
@@ -153,12 +146,13 @@
         return (K * u0 * std::exp(r * t)) / (K + u0 * (std::exp(r * t) - 1.));
     }
 
-    void update_adaption(const std::shared_ptr<AgentType> agent){
+    void update_adaption(const std::shared_ptr<AgentType> agent)
+    {
         agent->state().adaption = _check_adaption(agent);
     }
 
-
-    void metabolism(const std::shared_ptr<AgentType> agent){
+    void metabolism(const std::shared_ptr<AgentType> agent)
+    {
         std::size_t i = agent->state().start;
         std::size_t j = 0;
         double resourcecredit = 0.;
@@ -198,8 +192,8 @@
         }
     }
 
-
-    void modify(const std::shared_ptr<AgentType> agent){
+    void modify(const std::shared_ptr<AgentType> agent)
+    {
         auto cell = agent->state().habitat;
         auto& trt = agent->state().phenotype;
         auto& ctrt = cell->state().celltrait;
@@ -278,8 +272,8 @@
         }
     }
 
-
-    void move(const std::shared_ptr<AgentType> agent){
+    void move(const std::shared_ptr<AgentType> agent)
+    {
         auto old_home = agent->state().habitat;
 
         std::shared_ptr<Cell> new_home = nullptr;
@@ -323,15 +317,16 @@
         }
     }
 
-
-    void kill(const std::shared_ptr<AgentType> agent){
+    void kill(const std::shared_ptr<AgentType> agent)
+    {
         if (is_equal(agent->state().resources, 0.) or _deathdist(*(this->_rng)) < _deathprobability)
         {
             agent->state().deathflag = true;
         }
     }
 
-    void reproduce(const std::shared_ptr<AgentType> agent){
+    void reproduce(const std::shared_ptr<AgentType> agent)
+    {
         auto cell = agent->state().habitat;
 
         while (agent->state().resources > (_offspringresources + _reproductioncost))
@@ -345,11 +340,11 @@
 
             agent->state().resources -= (_offspringresources + _reproductioncost);
             agent->state().fitness += 1;
-        }        
-    }
-
-
-    void celltrait_decay(const std::shared_ptr<CellType> cell){
+        }
+    }
+
+    void celltrait_decay(const std::shared_ptr<CellType> cell)
+    {
         auto& org = cell->state().original;
         auto& ctrt = cell->state().celltrait;
         auto& times = cell->state().modtimes;
@@ -375,11 +370,11 @@
 
                 // cellresources are left alone, can still be used, but nothing else anymore is done
             }
-        }        
-    }
-
-
-    void update_cell(const std::shared_ptr<CellType> cell){
+        }
+    }
+
+    void update_cell(const std::shared_ptr<CellType> cell)
+    {
         for (std::size_t i = 0; i < cell->state().celltrait.size(); ++i)
         {
             if (is_equal(cell->state().resources[i], 0., 1e-10)) // FIXME: tolerance?
@@ -398,12 +393,11 @@
         if constexpr (decay)
         {
             celltrait_decay(cell);
-        }        
-    }
-
-
-
-    void update_agent(const std::shared_ptr<AgentType> agent) {
+        }
+    }
+
+    void update_agent(const std::shared_ptr<AgentType> agent)
+    {
         update_adaption(agent);
 
         move(agent);
@@ -423,10 +417,6 @@
 
         kill(agent);
     };
-
-
-
-
 
     template <class ParentModel>
     AmeeMulti(const std::string name, ParentModel& parent, CellManager cellmanager, AgentManager agentmanager)
@@ -445,14 +435,8 @@
           _modifiercost(as_double(this->_cfg["modifiercost"])),
           _upper_resourcelimit(as_double(this->_cfg["upper_resourcelimit"])),
           _highresoutput(as_bool(this->_cfg["highresoutput"])),
-<<<<<<< HEAD
-          _highres_intervals(as_vector<std::array<unsigned, 2>>(
+          _highres_interval(as_vector<std::array<unsigned, 2>>(
               this->_cfg["highresinterval"])),
-          _highrestime(as_<unsigned>(this->_cfg["highrestime"])),
-=======
-          _highres_interval(
-              as_vector<std::array<unsigned, 2>>(this->_cfg["highresinterval"])),
->>>>>>> b50189fa
           _statisticstime(as_<unsigned>(this->_cfg["statisticstime"])),
           _check_adaption(
               adaptionfunctionmap[as_str(this->_cfg["adaptionfunction"])]),
@@ -511,9 +495,10 @@
                AgentAdaptortuple{
                    "age",
                    [](const auto& agent) -> double { return agent->state().age; }},
-               AgentAdaptortuple{
-                   "cell_id",
-                   [](const auto& agent) -> double { return agent->state().habitat->id(); }},
+               AgentAdaptortuple{"cell_id",
+                                 [](const auto& agent) -> double {
+                                     return agent->state().habitat->id();
+                                 }},
                AgentAdaptortuple{"traitlen",
                                  [](const auto& agent) -> double {
                                      return agent->state().phenotype.size();
@@ -567,10 +552,6 @@
             _cell_statistics_data.back().reserve(1 + this->_time_max / _statisticstime);
         }
 
-<<<<<<< HEAD
-=======
-
->>>>>>> b50189fa
         // write out cell position and cell id to be able to
         // link them later for agents
         this->_hdfgrp->open_group("grid")
@@ -582,7 +563,6 @@
             ->write(_cellmanager.cells().begin(), _cellmanager.cells().end(),
                     [](auto cell) { return cell->id(); });
 
-
         std::reverse(_highres_interval.begin(), _highres_interval.end());
     }
 
@@ -675,7 +655,6 @@
 
     void initialize_agents()
     {
-
         // Extract the mode that determines the initial state
         const auto init_genotypelen =
             as_<std::size_t>(this->_cfg["init_genotypelen"]);
@@ -745,10 +724,6 @@
         // reserve memory for a lot of agents:
         _agentmanager.agents().reserve(2 * (resource_influxlimits[1] / _upper_resourcelimit) *
                                        _cellmanager.cells().size());
-<<<<<<< HEAD
-=======
-
->>>>>>> b50189fa
     }
 
     void increment_time(const typename Base::Time dt = 1)
@@ -807,25 +782,23 @@
         auto& agents = _agentmanager.agents();
         auto& cells = _cellmanager.cells();
 
-<<<<<<< HEAD
-        if ((this->_time % 5000 == 0))
-=======
-        if ((this->_time % 5000 == 0)) 
->>>>>>> b50189fa
-        {
-            print_statistics(agents, cells);
-        }
+        // if ((this->_time % 5000 == 0))
+        // {
+        //     print_statistics(agents, cells);
+        // }
 
         if (agents.size() == 0)
         {
             return;
         }
 
-        for(auto& agent: agents){
+        for (auto& agent : agents)
+        {
             update_adaption(agent);
         }
 
-        for(auto& cell: cells){
+        for (auto& cell : cells)
+        {
             update_cell(cell);
         }
 
@@ -860,24 +833,10 @@
             return;
         }
 
-<<<<<<< HEAD
-        // if a highres_interval is exhausted, pop from the stack of intervals
-        if (this->_time == _highres_intervals.back()[1] - 1)
-        {
-            _highres_intervals.pop_back();
-        }
-
-        // else write
-        if (_highresoutput and (this->_time < _highres_intervals.back()[1] and
-                                this->_time >= _highres_intervals.back()[0]))
-=======
         auto curr_hi = _highres_interval.back();
 
-
-
         if (_highresoutput && (this->_time < curr_hi[1] and this->_time >= curr_hi[0]))
 
->>>>>>> b50189fa
         {
             std::size_t chunksize = (agents.size() < 1000) ? (agents.size()) : 1000;
 
@@ -888,11 +847,6 @@
                 agrp->open_dataset(name, {agents.size()}, {chunksize}, 6)
                     ->write(agents.begin(), agents.end(), adaptor);
             }
-<<<<<<< HEAD
-
-            // write cells
-=======
->>>>>>> b50189fa
             auto cgrp = _dgroup_cells->open_group("t=" + std::to_string(this->_time));
 
             for (auto& [name, adaptor] : _cell_adaptors)
@@ -900,10 +854,6 @@
                 cgrp->open_dataset(name, {cells.size()}, {chunksize}, 6)
                     ->write(cells.begin(), cells.end(), adaptor);
             }
-<<<<<<< HEAD
-=======
-
->>>>>>> b50189fa
         }
 
         if (this->_time % _statisticstime == 0)
@@ -937,7 +887,8 @@
             }
         }
 
-        if(this->_time == curr_hi[1]){
+        if (this->_time == curr_hi[1])
+        {
             _highres_interval.pop_back();
         }
     }
