#ifndef UTOPIA_MODEL_HH
#define UTOPIA_MODEL_HH

#include <dune/utopia/core/logging.hh>
#include <dune/utopia/data_io/cfg_utils.hh>
#include <dune/utopia/data_io/hdffile.hh>
#include <dune/utopia/data_io/hdfgroup.hh>

namespace Utopia
{
/// Dummy type for boundary conditions; this is used as a default value
struct BCDummy
{
};

/// Wrapper struct for defining base class data types
/** \tparam DataType              Type of the data the model operates on
 *  \tparam BoundaryConditionType Data type of the boundary condition. If not
 *                                set, an empty struct is used as default.
 *  \tparam RNGType               The RNG class to use
 *  \tparam ConfigType            The class to use for reading the config
 *  \tparam DataGroupType         The data group class to store datasets in
 *  \tparam DataSetType           The data group class to store data in
 *  \tparam TimeType              The type to use for the time members
 */
<<<<<<< HEAD
template <typename DataType,
          typename BoundaryConditionType = BCDummy,
          typename RNGType = DefaultRNG,
          typename ConfigType = Utopia::DataIO::Config,
          typename DataGroupType = Utopia::DataIO::HDFGroup,
          typename DataSetType = Utopia::DataIO::HDFDataset<Utopia::DataIO::HDFGroup>,
          typename TimeType = std::size_t>
=======
template<typename RNGType=DefaultRNG,
         typename ConfigType=Utopia::DataIO::Config,
         typename DataGroupType=Utopia::DataIO::HDFGroup,
         typename DataSetType=Utopia::DataIO::HDFDataset<Utopia::DataIO::HDFGroup>,
         typename TimeType=std::size_t
         >
>>>>>>> 2616369f
struct ModelTypes
{
    using RNG = RNGType;
    using Config = ConfigType;
    using DataGroup = DataGroupType;
    using DataSet = DataSetType;
    using Time = TimeType;
};

/// Base class interface for Models using the CRT Pattern
/** \tparam Derived Type of the derived model class
 *  \tparam ModelTypes Convenience wrapper for extracting model data types
 */
template <class Derived, typename ModelTypes>
class Model
{
public:
    // -- Data types uses throughout the model class -- //
    // NOTE: these are also available to derived classes
<<<<<<< HEAD

    /// Data type of the state
    using Data = typename ModelTypes::Data;

    /// Data type of the boundary condition
    using BCType = typename ModelTypes::BCType;

=======
    
>>>>>>> 2616369f
    /// Data type that holds the configuration
    using Config = typename ModelTypes::Config;

    /// Data type that is used for storing datasets
    using DataGroup = typename ModelTypes::DataGroup;

    /// Data type that is used for storing data
    using DataSet = typename ModelTypes::DataSet;

    /// Data type of the shared RNG
    using RNG = typename ModelTypes::RNG;

    /// Data type for the model time
    using Time = typename ModelTypes::Time;

protected:
    // -- Member declarations -- //
    /// Model-internal current time stamp
    Time _time;

    /// Model-internal maximum time stamp
    const Time _time_max;

    /// Name of the model instance
    const std::string _name;

    /// Config node belonging to this model instance
    const Config _cfg;

    /// The HDF group this model instance should write its data to
    const std::shared_ptr<DataGroup> _hdfgrp;

    /// How often to call write_data from iterate
    const Time _write_every;

    /// The RNG shared between models
    const std::shared_ptr<RNG> _rng;

    /// The (model) logger
    const std::shared_ptr<spdlog::logger> _log;

public:
    // -- Constructor -- //

    /// Constructor
    /** \detail Uses information from a parent model to create an instance of
     *          this model.
     *
     *  \tparam ParentModel The parent model's type
     *
     *  \param name         The name of this model instance, ideally used only
     *                      once on the current hierarchical level
     *  \param parent_model The parent model object from which the
     *                      corresponding config node, the group, the RNG,
     *                      and the parent log level are extracted.
     */
    template <class ParentModel>
    Model(const std::string name, const ParentModel& parent_model)
        : _time(0),
          _time_max(parent_model.get_time_max()),
          _name(name),
          // extract the other information from the parent model object
          _cfg(parent_model.get_cfg()[_name]),
          _hdfgrp(parent_model.get_hdfgrp()->open_group(_name)),
          _write_every(this->determine_write_every(parent_model)),
          _rng(parent_model.get_rng()),
          _log(spdlog::stdout_color_mt(parent_model.get_logger()->name() + "." + _name))
    {
        // Set this model instance's log level
        if (_cfg["log_level"])
        {
            // Via value given in configuration
            const auto lvl = as_str(_cfg["log_level"]);
            _log->debug("Setting log level to '{}' ...", lvl);
            _log->set_level(spdlog::level::from_str(lvl));
        }
        else
        {
            // No config value given; use the level of the parent's logger
            _log->set_level(parent_model.get_logger()->level());
        }

        // Store write_every value in the hdfgrp
        _hdfgrp->add_attribute("write_every", _write_every);

        // Provide some informative log messages
        _log->info("Model instance '{}' constructed.", _name);
        _log->debug("time_max:     {} step(s)", _time_max);
        _log->debug("write_every:  {} step(s)", _write_every);
    }

    // -- Getters -- //

    /// Return the current time of this model
    Time get_time() const
    {
        return _time;
    }

    /// Return the maximum time possible for this model
    Time get_time_max() const
    {
        return _time_max;
    }

    /// Return the config node of this model
    Config get_cfg() const
    {
        return _cfg;
    }

    /// Return a pointer to the HDF group this model stores data in
    std::shared_ptr<DataGroup> get_hdfgrp() const
    {
        return _hdfgrp;
    }

    /// Return the parameter that controls how often write_data is called
    Time get_write_every() const
    {
        return _write_every;
    }

    /// Return a pointer to the shared RNG
    std::shared_ptr<RNG> get_rng() const
    {
        return _rng;
    }

    /// Return a pointer to the logger of this model
    std::shared_ptr<spdlog::logger> get_logger() const
    {
        return _log;
    }

    // -- Default implementations -- //

    /// Iterate one (time) step of this model
    /** Increment time, perform step, then write data. If the write_every
     *  argument was set, will call write_data only in that interval.
     */
    void iterate()
    {
        perform_step();
        increment_time();

        if (_time % _write_every == 0)
        {
            _log->debug("Calling write_data ...");
            write_data();
        }
        _log->debug("Finished iteration: {:9d} / {:d}", _time, _time_max);
    }

    /// Run the model from the current time to the maximum time
    /** @detail This repeatedly calls the iterate method, which increments time
     *
     */
    void run()
    {
        _log->info("Running model from current time  {}  to time  {}  ...", _time, _time_max);

        while (_time < _time_max)
        {
            iterate();
        }
        _log->info("Run finished. Current time:  {}", _time);
    }

    // -- User-defined implementations -- //

    /// Perform the computation of a step
    void perform_step()
    {
        impl().perform_step();
    }

    /// Write data
    void write_data()
    {
        impl().write_data();
    }

<<<<<<< HEAD
    /// Return const reference to stored data
    const Data& data() const
    {
        return impl().data();
    }

    /// Set model boundary condition
    void set_boundary_condition(const BCType& bc)
    {
        impl().set_boundary_condition(bc);
    }

    /// Set model initial condition
    void set_initial_condition(const Data& ic)
    {
        impl().set_initial_condition(ic);
    }

=======
>>>>>>> 2616369f
protected:
    /// Increment time
    /** \param dt Time increment, defaults to 1
     */
    void increment_time(const Time dt = 1)
    {
        _time += dt;
    }
    // TODO perhaps make this private?

    /// cast to the derived class
    Derived& impl()
    {
        return static_cast<Derived&>(*this);
    }

    /// const cast to the derived interface
    const Derived& impl() const
    {
        return static_cast<const Derived&>(*this);
    }

private:
    /// Helper function to initialize the write_every member
    template <typename ParentModel>
    Time determine_write_every(ParentModel& parent_model) const
    {
        if (_cfg["write_every"])
        {
            // Use the value given in the configuration
            return as_<Time>(_cfg["write_every"]);
        }
        // Use the value from the parent
        return parent_model.get_write_every();
    }
};

/// A class to use at the top level of the model hierarchy as a mock parent
/** \detail It is especially useful when initializing a top-level model as then
 *          the model constructor that expects a Model-class-like object can
 *          be used.
 *          This class also takes care to load and hold a configuration file,
 *          to create a HDFFile for output, and to initialize a shared RNG. A
 *          template parameter exists that allows customization of the RNG
 *          class.
 *
 *  \tparam RNG The RNG type to use
 */
template <typename RNG = DefaultRNG>
class PseudoParent
{
protected:
    // Convenience type definitions
    using Config = Utopia::DataIO::Config;
    using HDFFile = Utopia::DataIO::HDFFile;
    using HDFGroup = Utopia::DataIO::HDFGroup;
    using Time = std::size_t;

    /// The config node
    const Config _cfg;

    /// Pointer to the HDF5 file where data is written to
    const std::shared_ptr<HDFFile> _hdffile;

    /// Pointer to a RNG that can be shared between models
    const std::shared_ptr<RNG> _rng;

    /// Pointer to the logger of this (pseudo) model
    /** Required for passing on the logging level if unspecified for the
     *  respective model
     */
    const std::shared_ptr<spdlog::logger> _log;

public:
    /// Constructor that only requires path to a config file
    /** \detail From the config file, all necessary information is extracted,
     *          i.e.: the path to the output file ('output_path') and the seed
     *          of the shared RNG ('seed'). These keys have to be located at
     *          the top level of the configuration file.
     *
     *  \param cfg_path The path to the YAML-formatted configuration file
     */
    PseudoParent(const std::string cfg_path)
        : // Initialize the config node from the path to the config file
          _cfg(YAML::LoadFile(cfg_path)),
          // Create a file at the specified output path and store the shared pointer
          _hdffile(std::make_shared<HDFFile>(as_str(_cfg["output_path"]), "w")),
          // Initialize the RNG from a seed
          _rng(std::make_shared<RNG>(as_<int>(_cfg["seed"]))),
          // And initialize the root logger at warning level
          _log(Utopia::init_logger("root", spdlog::level::warn, false))
    {
        setup_loggers(); // global loggers
        set_log_level(); // this log level

        _log->info("Initialized PseudoParent from config file");
        _log->debug("cfg_path:      {}", cfg_path);
    }

    /// Constructor that allows granular control over config parameters
    /**
     *  \param cfg_path The path to the YAML-formatted configuration file
     *  \param output_path Where the HDF5 file is to be located
     *  \param seed The seed the RNG is initialized with (default: 42)
     *  \param output_file_mode The access mode of the HDF5 file (default: w)
     */
    PseudoParent(const std::string cfg_path,
                 const std::string output_path,
                 const int seed = 42,
                 const std::string output_file_mode = "w")
        : // Initialize the config node from the path to the config file
          _cfg(YAML::LoadFile(cfg_path)),
          // Create a file at the specified output path
          _hdffile(std::make_shared<HDFFile>(output_path, output_file_mode)),
          // Initialize the RNG from a seed
          _rng(std::make_shared<RNG>(seed)),
          // And initialize the root logger at warning level
          _log(Utopia::init_logger("root", spdlog::level::warn, false))
    {
        setup_loggers(); // global loggers
        set_log_level(); // this log level

        _log->info("Initialized PseudoParent from parameters");
        _log->debug("cfg_path:      {}", cfg_path);
        _log->debug("output_path:   {}  (mode: {})", output_path, output_file_mode);
        _log->debug("seed:          {}", seed);
    }

    // -- Getters -- //

    /// Return the config node of the Pseudo model, i.e. the root node
    Config get_cfg() const
    {
        return _cfg;
    }

    /// Return a pointer to the HDF data file
    std::shared_ptr<HDFFile> get_hdffile() const
    {
        return _hdffile;
    }

    /// Return a pointer to the HDF group, which is the base group of the file
    std::shared_ptr<HDFGroup> get_hdfgrp() const
    {
        return _hdffile->get_basegroup();
    }

    /// Return the parameter that controls how often write_data is called
    Time get_write_every() const
    {
        return as_<Time>(_cfg["write_every"]);
    }

    /// Return a pointer to the RNG
    std::shared_ptr<RNG> get_rng() const
    {
        return _rng;
    }

    /// Return a pointer to the logger of this model
    std::shared_ptr<spdlog::logger> get_logger() const
    {
        return _log;
    }

    /// The maximum time value as it can be found in the config
    /** @detail Currently, this reads the `num_steps` key, but this might be
     *          changed in the future to allow continuous time steps.
     */
    Time get_time_max() const
    {
        return as_<Time>(_cfg["num_steps"]);
    }

private:
    /// Set up the global loggers with levels specified in the config file
    void setup_loggers() const
    {
        Utopia::setup_loggers(
            spdlog::level::from_str(as_str(_cfg["log_levels"]["core"])),
            spdlog::level::from_str(as_str(_cfg["log_levels"]["data_io"])));
    }

    /// Set the log level for the pseudo parent from the base_cfg
    void set_log_level() const
    {
        _log->set_level(
            spdlog::level::from_str(as_str(_cfg["log_levels"]["model"])));
    }
};

} // namespace Utopia

#endif // UTOPIA_MODEL_HH<|MERGE_RESOLUTION|>--- conflicted
+++ resolved
@@ -23,22 +23,11 @@
  *  \tparam DataSetType           The data group class to store data in
  *  \tparam TimeType              The type to use for the time members
  */
-<<<<<<< HEAD
-template <typename DataType,
-          typename BoundaryConditionType = BCDummy,
-          typename RNGType = DefaultRNG,
+template <typename RNGType = DefaultRNG,
           typename ConfigType = Utopia::DataIO::Config,
           typename DataGroupType = Utopia::DataIO::HDFGroup,
           typename DataSetType = Utopia::DataIO::HDFDataset<Utopia::DataIO::HDFGroup>,
           typename TimeType = std::size_t>
-=======
-template<typename RNGType=DefaultRNG,
-         typename ConfigType=Utopia::DataIO::Config,
-         typename DataGroupType=Utopia::DataIO::HDFGroup,
-         typename DataSetType=Utopia::DataIO::HDFDataset<Utopia::DataIO::HDFGroup>,
-         typename TimeType=std::size_t
-         >
->>>>>>> 2616369f
 struct ModelTypes
 {
     using RNG = RNGType;
@@ -58,17 +47,7 @@
 public:
     // -- Data types uses throughout the model class -- //
     // NOTE: these are also available to derived classes
-<<<<<<< HEAD
-
-    /// Data type of the state
-    using Data = typename ModelTypes::Data;
-
-    /// Data type of the boundary condition
-    using BCType = typename ModelTypes::BCType;
-
-=======
-    
->>>>>>> 2616369f
+
     /// Data type that holds the configuration
     using Config = typename ModelTypes::Config;
 
@@ -252,27 +231,6 @@
         impl().write_data();
     }
 
-<<<<<<< HEAD
-    /// Return const reference to stored data
-    const Data& data() const
-    {
-        return impl().data();
-    }
-
-    /// Set model boundary condition
-    void set_boundary_condition(const BCType& bc)
-    {
-        impl().set_boundary_condition(bc);
-    }
-
-    /// Set model initial condition
-    void set_initial_condition(const Data& ic)
-    {
-        impl().set_initial_condition(ic);
-    }
-
-=======
->>>>>>> 2616369f
 protected:
     /// Increment time
     /** \param dt Time increment, defaults to 1
