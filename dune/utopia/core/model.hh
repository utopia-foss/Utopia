#ifndef UTOPIA_MODEL_HH
#define UTOPIA_MODEL_HH

#include <dune/utopia/core/logging.hh>
#include <dune/utopia/data_io/cfg_utils.hh>
#include <dune/utopia/data_io/hdffile.hh>
#include <dune/utopia/data_io/hdfgroup.hh>
<<<<<<< HEAD

namespace Utopia
{
/// Dummy type for boundary conditions; this is used as a default value
struct BCDummy
{
};
=======
#include <dune/utopia/data_io/cfg_utils.hh>
#include <dune/utopia/data_io/monitor.hh>
#include <dune/utopia/core/logging.hh>


namespace Utopia {
>>>>>>> d5f975c4

/// Wrapper struct for defining base class data types
/** \tparam DataType              Type of the data the model operates on
 *  \tparam BoundaryConditionType Data type of the boundary condition. If not
 *                                set, an empty struct is used as default.
 *  \tparam RNGType               The RNG class to use
 *  \tparam ConfigType            The class to use for reading the config
 *  \tparam DataGroupType         The data group class to store datasets in
 *  \tparam DataSetType           The data group class to store data in
 *  \tparam TimeType              The type to use for the time members
 *  \tparam MonitorType           The type to use for the Monitor member
 */
<<<<<<< HEAD
template <typename RNGType = DefaultRNG,
          typename ConfigType = Utopia::DataIO::Config,
          typename DataGroupType = Utopia::DataIO::HDFGroup,
          typename DataSetType = Utopia::DataIO::HDFDataset<Utopia::DataIO::HDFGroup>,
          typename TimeType = std::size_t>
=======
template<typename RNGType=DefaultRNG,
         typename ConfigType=Utopia::DataIO::Config,
         typename DataGroupType=Utopia::DataIO::HDFGroup,
         typename DataSetType=Utopia::DataIO::HDFDataset<Utopia::DataIO::HDFGroup>,
         typename TimeType=std::size_t,
         typename MonitorType=Utopia::DataIO::Monitor,
         typename MonitorManagerType=Utopia::DataIO::MonitorManager
         >
>>>>>>> d5f975c4
struct ModelTypes
{
    using RNG = RNGType;
    using Config = ConfigType;
    using DataGroup = DataGroupType;
    using DataSet = DataSetType;
    using Time = TimeType;
    using Monitor = MonitorType;
    using MonitorManager = MonitorManagerType;
    using Level = std::size_t;
};

/// Base class interface for Models using the CRT Pattern
/** \tparam Derived Type of the derived model class
 *  \tparam ModelTypes Convenience wrapper for extracting model data types
 */
template <class Derived, typename ModelTypes>
class Model
{
public:
    // -- Data types uses throughout the model class -- //
    // NOTE: these are also available to derived classes

    /// Data type that holds the configuration
    using Config = typename ModelTypes::Config;

    /// Data type that is used for storing datasets
    using DataGroup = typename ModelTypes::DataGroup;

    /// Data type that is used for storing data
    using DataSet = typename ModelTypes::DataSet;

    /// Data type of the shared RNG
    using RNG = typename ModelTypes::RNG;

    /// Data type for the model time
    using Time = typename ModelTypes::Time;

    /// Data type for the monitor
    using Monitor = typename ModelTypes::Monitor;

    /// Data type for the monitor manager
    using MonitorManager = typename ModelTypes::MonitorManager;

    /// Data type for the hierarchical level
    using Level = typename ModelTypes::Level;

protected:
    // -- Member declarations -- //
    /// Model-internal current time stamp
    Time _time;

    /// Model-internal maximum time stamp
    const Time _time_max;

    /// Name of the model instance
    const std::string _name;

    /// Config node belonging to this model instance
    const Config _cfg;

    /// The HDF group this model instance should write its data to
    const std::shared_ptr<DataGroup> _hdfgrp;

    /// How often to call write_data from iterate
    const Time _write_every;

    /// The RNG shared between models
    const std::shared_ptr<RNG> _rng;

    /// The (model) logger
    const std::shared_ptr<spdlog::logger> _log;

    /// The monitor
    Monitor _monitor;

    /// The hierarchical level
    const Level _level;

public:
    // -- Constructor -- //

    /// Constructor
    /** \detail Uses information from a parent model to create an instance of
     *          this model.
     *
     *  \tparam ParentModel The parent model's type
     *
     *  \param name         The name of this model instance, ideally used only
     *                      once on the current hierarchical level
     *  \param parent_model The parent model object from which the
     *                      corresponding config node, the group, the RNG,
     *                      and the parent log level are extracted.
     */
<<<<<<< HEAD
    template <class ParentModel>
    Model(const std::string name, const ParentModel& parent_model)
        : _time(0),
          _time_max(parent_model.get_time_max()),
          _name(name),
          // extract the other information from the parent model object
          _cfg(parent_model.get_cfg()[_name]),
          _hdfgrp(parent_model.get_hdfgrp()->open_group(_name)),
          _write_every(this->determine_write_every(parent_model)),
          _rng(parent_model.get_rng()),
          _log(spdlog::stdout_color_mt(parent_model.get_logger()->name() + "." + _name))
=======
    template<class ParentModel>
    Model (const std::string name,
           const ParentModel &parent_model)
    :
        _time(0),
        _time_max(parent_model.get_time_max()),
        _name(name),
        //extract the other information from the parent model object
        _cfg(parent_model.get_cfg()[_name]),
        _hdfgrp(parent_model.get_hdfgrp()->open_group(_name)),
        _write_every(this->determine_write_every(parent_model)),
        _rng(parent_model.get_rng()),
        _log(spdlog::stdout_color_mt(parent_model.get_logger()->name() + "."
                                     + _name)),
        _monitor(Monitor(name, parent_model.get_monitor_manager())),
        _level(parent_model.get_level() + 1)
>>>>>>> d5f975c4
    {
        // Set this model instance's log level
        if (_cfg["log_level"])
        {
            // Via value given in configuration
            const auto lvl = as_str(_cfg["log_level"]);
            _log->debug("Setting log level to '{}' ...", lvl);
            _log->set_level(spdlog::level::from_str(lvl));
        }
        else
        {
            // No config value given; use the level of the parent's logger
            _log->set_level(parent_model.get_logger()->level());
        }

        // Store write_every value in the hdfgrp
        _hdfgrp->add_attribute("write_every", _write_every);

        // Provide some informative log messages
        _log->info("Model base constructor finished.");
        _log->debug("time_max:     {} step(s)", _time_max);
        _log->debug("write_every:  {} step(s)", _write_every);
    }

    // -- Getters -- //

    /// Return the current time of this model
    Time get_time() const
    {
        return _time;
    }

    /// Return the maximum time possible for this model
    Time get_time_max() const
    {
        return _time_max;
    }

    /// Return the config node of this model
    Config get_cfg() const
    {
        return _cfg;
    }

    /// Return a pointer to the HDF group this model stores data in
    std::shared_ptr<DataGroup> get_hdfgrp() const
    {
        return _hdfgrp;
    }

    /// Return the parameter that controls how often write_data is called
    Time get_write_every() const
    {
        return _write_every;
    }

    /// Return a pointer to the shared RNG
    std::shared_ptr<RNG> get_rng() const
    {
        return _rng;
    }

    /// Return a pointer to the logger of this model
    std::shared_ptr<spdlog::logger> get_logger() const
    {
        return _log;
    }

<<<<<<< HEAD
=======
    /// Return the monitor of this model
    Monitor get_monitor() const {
        return _monitor;
    }

    /// Get the monitor manager of the root model
    std::shared_ptr<MonitorManager> get_monitor_manager() const {
        return _monitor.get_monitor_manager();
    }

    /// Return the hierarchical level within the model hierarchy
    Level get_level() const {
        return _level;
    }

>>>>>>> d5f975c4
    // -- Default implementations -- //

    /// Iterate one (time) step of this model
    /** Increment time, perform step, emit monitor data, and write data.
     *  Monitoring is performed differently depending on the model level. Also,
     *  the write_data function may be called only every `write_every` steps.
     */
<<<<<<< HEAD
    void iterate()
    {
        perform_step();
        increment_time();

        if (_time % _write_every == 0)
        {
=======
    void iterate () {
        // -- Perform the simulation step -- //
        __perform_step();     
        increment_time();

        // -- Monitoring -- //
        /* If the model is at the first hierarchical level, check whether the
         * monitor entries should be collected and emitted. This leads to a
         * flag being set in the monitor manager, such that the submodels do
         * not have to do the check against the timer as well and that all
         * collected data stems from the same time step.
         */ 
        if (_level == 1) {
            _monitor.get_monitor_manager()->check_timer();
            __monitor();
            
            // If enabled for this step, perform the emission of monitor data
            // NOTE At this point, we can be sure that all submodels have
            //      already run, because their iterate functions were called
            //      in the perform_step of the level 1 model.
            _monitor.get_monitor_manager()->emit_if_enabled();
        }
        else {
            __monitor();
        }

        // -- Data output -- //
        if (_time % _write_every == 0) {
>>>>>>> d5f975c4
            _log->debug("Calling write_data ...");
            __write_data();
        }

        _log->debug("Finished iteration: {:9d} / {:d}", _time, _time_max);
    }

    /// Run the model from the current time to the maximum time
<<<<<<< HEAD
    /** @detail This repeatedly calls the iterate method, which increments time
     *
     */
    void run()
    {
        _log->info("Running model from current time  {}  to time  {}  ...", _time, _time_max);
=======
    /** @detail This repeatedly calls the iterate method until the maximum time
      *         is reached.
      */
    void run () {
        _log->info("Running from current time  {}  to  {}  ...",
                   _time, _time_max);
>>>>>>> d5f975c4

        while (_time < _time_max)
        {
            iterate();
        }
        _log->info("Run finished. Current time:  {}", _time);
    }

<<<<<<< HEAD
    // -- User-defined implementations -- //

    /// Perform the computation of a step
    void perform_step()
    {
        impl().perform_step();
    }

    /// Write data
    void write_data()
    {
=======

    // -- Functions requiring user-defined implementations -- //

    /// Perform the computation of a step
    void __perform_step () {
        impl().perform_step();
    }

    /// Monitor information in the terminal
    /* @detail The child implementation of this function will only be called if
     *         the monitor manager has determined that an emission will occur,
     *         because it only makes sense to collect data if it will be
     *         emitted in this step.
     */
    void __monitor () {
        if (_monitor.get_monitor_manager()->emit_enabled()) {
            // Perform actions that should only happen once by the monitor at
            // the highest level of the model hierarchy.
            if (_level == 1){
                // Supply the global time. When reaching this point, all sub-
                // models will also have reached this time.
                _monitor.get_monitor_manager()->set_time(_time);
            }

            // Call the child's implementation of the monitor functions.
            impl().monitor();
        }
    }
    
    /// Write data
    void __write_data () {
>>>>>>> d5f975c4
        impl().write_data();
    }

protected:
    /// Increment time
    /** \param dt Time increment, defaults to 1
     */
    void increment_time(const Time dt = 1)
    {
        _time += dt;
    }
    // TODO perhaps make this private?

    /// cast to the derived class
    Derived& impl()
    {
        return static_cast<Derived&>(*this);
    }

    /// const cast to the derived interface
    const Derived& impl() const
    {
        return static_cast<const Derived&>(*this);
    }

private:
    /// Helper function to initialize the write_every member
    template <typename ParentModel>
    Time determine_write_every(ParentModel& parent_model) const
    {
        if (_cfg["write_every"])
        {
            // Use the value given in the configuration
            return as_<Time>(_cfg["write_every"]);
        }
        // Use the value from the parent
        return parent_model.get_write_every();
    }
};

/// A class to use at the top level of the model hierarchy as a mock parent
/** \detail It is especially useful when initializing a top-level model as then
 *          the model constructor that expects a Model-class-like object can
 *          be used.
 *          This class also takes care to load and hold a configuration file,
 *          to create a HDFFile for output, and to initialize a shared RNG. A
 *          template parameter exists that allows customization of the RNG
 *          class.
 *
 *  \tparam RNG The RNG type to use
 */
template <typename RNG = DefaultRNG>
class PseudoParent
{
protected:
    // Convenience type definitions
    using Config = Utopia::DataIO::Config;
    using HDFFile = Utopia::DataIO::HDFFile;
    using HDFGroup = Utopia::DataIO::HDFGroup;
    using Time = std::size_t;
    using MonitorManager = Utopia::DataIO::MonitorManager;
    using Level = std::size_t;

    /// The hierarchical level
    const Level _level;

    /// The config node
    const Config _cfg;

    /// Pointer to the HDF5 file where data is written to
    const std::shared_ptr<HDFFile> _hdffile;

    /// Pointer to a RNG that can be shared between models
    const std::shared_ptr<RNG> _rng;

    /// Pointer to the logger of this (pseudo) model
    /** Required for passing on the logging level if unspecified for the
     *  respective model
     */
    const std::shared_ptr<spdlog::logger> _log;

    /// The monitor manager
    MonitorManager _monitor_mgr;

public:
    /// Constructor that only requires path to a config file
    /** \detail From the config file, all necessary information is extracted,
     *          i.e.: the path to the output file ('output_path') and the seed
     *          of the shared RNG ('seed'). These keys have to be located at
     *          the top level of the configuration file.
     *
     *  \param cfg_path The path to the YAML-formatted configuration file
     */
<<<<<<< HEAD
    PseudoParent(const std::string cfg_path)
        : // Initialize the config node from the path to the config file
          _cfg(YAML::LoadFile(cfg_path)),
          // Create a file at the specified output path and store the shared pointer
          _hdffile(std::make_shared<HDFFile>(as_str(_cfg["output_path"]), "w")),
          // Initialize the RNG from a seed
          _rng(std::make_shared<RNG>(as_<int>(_cfg["seed"]))),
          // And initialize the root logger at warning level
          _log(Utopia::init_logger("root", spdlog::level::warn, false))
=======
    PseudoParent (const std::string cfg_path)
    :
    // The hierarchical level is 0
    _level(0),
    // Initialize the config node from the path to the config file
    _cfg(YAML::LoadFile(cfg_path)),
    // Create a file at the specified output path and store the shared pointer
    _hdffile(std::make_shared<HDFFile>(as_str(_cfg["output_path"]), "w")),
    // Initialize the RNG from a seed
    _rng(std::make_shared<RNG>(as_<int>(_cfg["seed"]))),
    // And initialize the root logger at warning level
    _log(Utopia::init_logger("root", spdlog::level::warn, false)),
    // Create a monitor manager
    _monitor_mgr(as_double(_cfg["monitor_emit_interval"]))
>>>>>>> d5f975c4
    {
        setup_loggers(); // global loggers
        set_log_level(); // this log level

        _log->info("Initialized PseudoParent from config file");
        _log->debug("cfg_path:  {}", cfg_path);
    }

    /// Constructor that allows granular control over config parameters
    /**
     *  \param cfg_path The path to the YAML-formatted configuration file
     *  \param output_path Where the HDF5 file is to be located
     *  \param seed The seed the RNG is initialized with (default: 42)
     *  \param output_file_mode The access mode of the HDF5 file (default: w)
     */
<<<<<<< HEAD
    PseudoParent(const std::string cfg_path,
                 const std::string output_path,
                 const int seed = 42,
                 const std::string output_file_mode = "w")
        : // Initialize the config node from the path to the config file
          _cfg(YAML::LoadFile(cfg_path)),
          // Create a file at the specified output path
          _hdffile(std::make_shared<HDFFile>(output_path, output_file_mode)),
          // Initialize the RNG from a seed
          _rng(std::make_shared<RNG>(seed)),
          // And initialize the root logger at warning level
          _log(Utopia::init_logger("root", spdlog::level::warn, false))
=======
    PseudoParent (const std::string cfg_path,
                  const std::string output_path,
                  const int seed=42,
                  const std::string output_file_mode="w",
                  const double emit_interval=5.)
    :
    // The hierarchical level is 0
    _level(0),
    // Initialize the config node from the path to the config file
    _cfg(YAML::LoadFile(cfg_path)),
    // Create a file at the specified output path
    _hdffile(std::make_shared<HDFFile>(output_path, output_file_mode)),
    // Initialize the RNG from a seed
    _rng(std::make_shared<RNG>(seed)),
    // And initialize the root logger at warning level
    _log(Utopia::init_logger("root", spdlog::level::warn, false)),
    // Create a monitor manager
    _monitor_mgr(emit_interval)
>>>>>>> d5f975c4
    {
        setup_loggers(); // global loggers
        set_log_level(); // this log level

        _log->info("Initialized PseudoParent from parameters");
        _log->debug("cfg_path:      {}", cfg_path);
        _log->debug("output_path:   {}  (mode: {})", output_path, output_file_mode);
        _log->debug("seed:          {}", seed);
        _log->debug("emit_interval: {}", emit_interval);
    }

    // -- Getters -- //

    /// Return the hierarchical level within the model hierarchy
    Level get_level() const {
        return _level;
    }

    /// Return the config node of the Pseudo model, i.e. the root node
    Config get_cfg() const
    {
        return _cfg;
    }

    /// Return a pointer to the HDF data file
    std::shared_ptr<HDFFile> get_hdffile() const
    {
        return _hdffile;
    }

    /// Return a pointer to the HDF group, which is the base group of the file
    std::shared_ptr<HDFGroup> get_hdfgrp() const
    {
        return _hdffile->get_basegroup();
    }

    /// Return the parameter that controls how often write_data is called
    Time get_write_every() const
    {
        return as_<Time>(_cfg["write_every"]);
    }

    /// Return a pointer to the RNG
    std::shared_ptr<RNG> get_rng() const
    {
        return _rng;
    }

    /// Return a pointer to the logger of this model
    std::shared_ptr<spdlog::logger> get_logger() const
    {
        return _log;
    }

    /// The maximum time value as it can be found in the config
    /** @detail Currently, this reads the `num_steps` key, but this might be
     *          changed in the future to allow continuous time steps.
     */
    Time get_time_max() const
    {
        return as_<Time>(_cfg["num_steps"]);
    }

<<<<<<< HEAD
=======
    /// Return the monitor manager of this model
    std::shared_ptr<MonitorManager> get_monitor_manager() const {
        return std::make_shared<MonitorManager>(_monitor_mgr);
    }


>>>>>>> d5f975c4
private:
    /// Set up the global loggers with levels specified in the config file
    void setup_loggers() const
    {
        Utopia::setup_loggers(
            spdlog::level::from_str(as_str(_cfg["log_levels"]["core"])),
            spdlog::level::from_str(as_str(_cfg["log_levels"]["data_io"])));
    }

    /// Set the log level for the pseudo parent from the base_cfg
    void set_log_level() const
    {
        _log->set_level(
            spdlog::level::from_str(as_str(_cfg["log_levels"]["model"])));
    }
};

} // namespace Utopia

#endif // UTOPIA_MODEL_HH<|MERGE_RESOLUTION|>--- conflicted
+++ resolved
@@ -5,23 +5,10 @@
 #include <dune/utopia/data_io/cfg_utils.hh>
 #include <dune/utopia/data_io/hdffile.hh>
 #include <dune/utopia/data_io/hdfgroup.hh>
-<<<<<<< HEAD
+#include <dune/utopia/data_io/monitor.hh>
 
 namespace Utopia
 {
-/// Dummy type for boundary conditions; this is used as a default value
-struct BCDummy
-{
-};
-=======
-#include <dune/utopia/data_io/cfg_utils.hh>
-#include <dune/utopia/data_io/monitor.hh>
-#include <dune/utopia/core/logging.hh>
-
-
-namespace Utopia {
->>>>>>> d5f975c4
-
 /// Wrapper struct for defining base class data types
 /** \tparam DataType              Type of the data the model operates on
  *  \tparam BoundaryConditionType Data type of the boundary condition. If not
@@ -33,22 +20,13 @@
  *  \tparam TimeType              The type to use for the time members
  *  \tparam MonitorType           The type to use for the Monitor member
  */
-<<<<<<< HEAD
 template <typename RNGType = DefaultRNG,
           typename ConfigType = Utopia::DataIO::Config,
           typename DataGroupType = Utopia::DataIO::HDFGroup,
           typename DataSetType = Utopia::DataIO::HDFDataset<Utopia::DataIO::HDFGroup>,
-          typename TimeType = std::size_t>
-=======
-template<typename RNGType=DefaultRNG,
-         typename ConfigType=Utopia::DataIO::Config,
-         typename DataGroupType=Utopia::DataIO::HDFGroup,
-         typename DataSetType=Utopia::DataIO::HDFDataset<Utopia::DataIO::HDFGroup>,
-         typename TimeType=std::size_t,
-         typename MonitorType=Utopia::DataIO::Monitor,
-         typename MonitorManagerType=Utopia::DataIO::MonitorManager
-         >
->>>>>>> d5f975c4
+          typename TimeType = std::size_t,
+          typename MonitorType = Utopia::DataIO::Monitor,
+          typename MonitorManagerType = Utopia::DataIO::MonitorManager>
 struct ModelTypes
 {
     using RNG = RNGType;
@@ -143,7 +121,6 @@
      *                      corresponding config node, the group, the RNG,
      *                      and the parent log level are extracted.
      */
-<<<<<<< HEAD
     template <class ParentModel>
     Model(const std::string name, const ParentModel& parent_model)
         : _time(0),
@@ -154,25 +131,9 @@
           _hdfgrp(parent_model.get_hdfgrp()->open_group(_name)),
           _write_every(this->determine_write_every(parent_model)),
           _rng(parent_model.get_rng()),
-          _log(spdlog::stdout_color_mt(parent_model.get_logger()->name() + "." + _name))
-=======
-    template<class ParentModel>
-    Model (const std::string name,
-           const ParentModel &parent_model)
-    :
-        _time(0),
-        _time_max(parent_model.get_time_max()),
-        _name(name),
-        //extract the other information from the parent model object
-        _cfg(parent_model.get_cfg()[_name]),
-        _hdfgrp(parent_model.get_hdfgrp()->open_group(_name)),
-        _write_every(this->determine_write_every(parent_model)),
-        _rng(parent_model.get_rng()),
-        _log(spdlog::stdout_color_mt(parent_model.get_logger()->name() + "."
-                                     + _name)),
-        _monitor(Monitor(name, parent_model.get_monitor_manager())),
-        _level(parent_model.get_level() + 1)
->>>>>>> d5f975c4
+          _log(spdlog::stdout_color_mt(parent_model.get_logger()->name() + "." + _name)),
+          _monitor(Monitor(name, parent_model.get_monitor_manager())),
+          _level(parent_model.get_level() + 1)
     {
         // Set this model instance's log level
         if (_cfg["log_level"])
@@ -241,24 +202,24 @@
         return _log;
     }
 
-<<<<<<< HEAD
-=======
     /// Return the monitor of this model
-    Monitor get_monitor() const {
+    Monitor get_monitor() const
+    {
         return _monitor;
     }
 
     /// Get the monitor manager of the root model
-    std::shared_ptr<MonitorManager> get_monitor_manager() const {
+    std::shared_ptr<MonitorManager> get_monitor_manager() const
+    {
         return _monitor.get_monitor_manager();
     }
 
     /// Return the hierarchical level within the model hierarchy
-    Level get_level() const {
+    Level get_level() const
+    {
         return _level;
     }
 
->>>>>>> d5f975c4
     // -- Default implementations -- //
 
     /// Iterate one (time) step of this model
@@ -266,18 +227,10 @@
      *  Monitoring is performed differently depending on the model level. Also,
      *  the write_data function may be called only every `write_every` steps.
      */
-<<<<<<< HEAD
     void iterate()
     {
-        perform_step();
-        increment_time();
-
-        if (_time % _write_every == 0)
-        {
-=======
-    void iterate () {
         // -- Perform the simulation step -- //
-        __perform_step();     
+        __perform_step();
         increment_time();
 
         // -- Monitoring -- //
@@ -286,24 +239,26 @@
          * flag being set in the monitor manager, such that the submodels do
          * not have to do the check against the timer as well and that all
          * collected data stems from the same time step.
-         */ 
-        if (_level == 1) {
+         */
+        if (_level == 1)
+        {
             _monitor.get_monitor_manager()->check_timer();
             __monitor();
-            
+
             // If enabled for this step, perform the emission of monitor data
             // NOTE At this point, we can be sure that all submodels have
             //      already run, because their iterate functions were called
             //      in the perform_step of the level 1 model.
             _monitor.get_monitor_manager()->emit_if_enabled();
         }
-        else {
+        else
+        {
             __monitor();
         }
 
         // -- Data output -- //
-        if (_time % _write_every == 0) {
->>>>>>> d5f975c4
+        if (_time % _write_every == 0)
+        {
             _log->debug("Calling write_data ...");
             __write_data();
         }
@@ -312,21 +267,12 @@
     }
 
     /// Run the model from the current time to the maximum time
-<<<<<<< HEAD
-    /** @detail This repeatedly calls the iterate method, which increments time
-     *
+    /** @detail This repeatedly calls the iterate method until the maximum time
+     *         is reached.
      */
     void run()
     {
-        _log->info("Running model from current time  {}  to time  {}  ...", _time, _time_max);
-=======
-    /** @detail This repeatedly calls the iterate method until the maximum time
-      *         is reached.
-      */
-    void run () {
-        _log->info("Running from current time  {}  to  {}  ...",
-                   _time, _time_max);
->>>>>>> d5f975c4
+        _log->info("Running from current time  {}  to  {}  ...", _time, _time_max);
 
         while (_time < _time_max)
         {
@@ -335,24 +281,11 @@
         _log->info("Run finished. Current time:  {}", _time);
     }
 
-<<<<<<< HEAD
-    // -- User-defined implementations -- //
+    // -- Functions requiring user-defined implementations -- //
 
     /// Perform the computation of a step
-    void perform_step()
-    {
-        impl().perform_step();
-    }
-
-    /// Write data
-    void write_data()
-    {
-=======
-
-    // -- Functions requiring user-defined implementations -- //
-
-    /// Perform the computation of a step
-    void __perform_step () {
+    void __perform_step()
+    {
         impl().perform_step();
     }
 
@@ -362,11 +295,14 @@
      *         because it only makes sense to collect data if it will be
      *         emitted in this step.
      */
-    void __monitor () {
-        if (_monitor.get_monitor_manager()->emit_enabled()) {
+    void __monitor()
+    {
+        if (_monitor.get_monitor_manager()->emit_enabled())
+        {
             // Perform actions that should only happen once by the monitor at
             // the highest level of the model hierarchy.
-            if (_level == 1){
+            if (_level == 1)
+            {
                 // Supply the global time. When reaching this point, all sub-
                 // models will also have reached this time.
                 _monitor.get_monitor_manager()->set_time(_time);
@@ -376,10 +312,10 @@
             impl().monitor();
         }
     }
-    
+
     /// Write data
-    void __write_data () {
->>>>>>> d5f975c4
+    void __write_data()
+    {
         impl().write_data();
     }
 
@@ -473,32 +409,19 @@
      *
      *  \param cfg_path The path to the YAML-formatted configuration file
      */
-<<<<<<< HEAD
     PseudoParent(const std::string cfg_path)
-        : // Initialize the config node from the path to the config file
+        : // The hierarchical level is 0
+          _level(0),
+          // Initialize the config node from the path to the config file
           _cfg(YAML::LoadFile(cfg_path)),
           // Create a file at the specified output path and store the shared pointer
           _hdffile(std::make_shared<HDFFile>(as_str(_cfg["output_path"]), "w")),
           // Initialize the RNG from a seed
           _rng(std::make_shared<RNG>(as_<int>(_cfg["seed"]))),
           // And initialize the root logger at warning level
-          _log(Utopia::init_logger("root", spdlog::level::warn, false))
-=======
-    PseudoParent (const std::string cfg_path)
-    :
-    // The hierarchical level is 0
-    _level(0),
-    // Initialize the config node from the path to the config file
-    _cfg(YAML::LoadFile(cfg_path)),
-    // Create a file at the specified output path and store the shared pointer
-    _hdffile(std::make_shared<HDFFile>(as_str(_cfg["output_path"]), "w")),
-    // Initialize the RNG from a seed
-    _rng(std::make_shared<RNG>(as_<int>(_cfg["seed"]))),
-    // And initialize the root logger at warning level
-    _log(Utopia::init_logger("root", spdlog::level::warn, false)),
-    // Create a monitor manager
-    _monitor_mgr(as_double(_cfg["monitor_emit_interval"]))
->>>>>>> d5f975c4
+          _log(Utopia::init_logger("root", spdlog::level::warn, false)),
+          // Create a monitor manager
+          _monitor_mgr(as_double(_cfg["monitor_emit_interval"]))
     {
         setup_loggers(); // global loggers
         set_log_level(); // this log level
@@ -514,39 +437,23 @@
      *  \param seed The seed the RNG is initialized with (default: 42)
      *  \param output_file_mode The access mode of the HDF5 file (default: w)
      */
-<<<<<<< HEAD
     PseudoParent(const std::string cfg_path,
                  const std::string output_path,
                  const int seed = 42,
-                 const std::string output_file_mode = "w")
-        : // Initialize the config node from the path to the config file
+                 const std::string output_file_mode = "w",
+                 const double emit_interval = 5.)
+        : // The hierarchical level is 0
+          _level(0),
+          // Initialize the config node from the path to the config file
           _cfg(YAML::LoadFile(cfg_path)),
           // Create a file at the specified output path
           _hdffile(std::make_shared<HDFFile>(output_path, output_file_mode)),
           // Initialize the RNG from a seed
           _rng(std::make_shared<RNG>(seed)),
           // And initialize the root logger at warning level
-          _log(Utopia::init_logger("root", spdlog::level::warn, false))
-=======
-    PseudoParent (const std::string cfg_path,
-                  const std::string output_path,
-                  const int seed=42,
-                  const std::string output_file_mode="w",
-                  const double emit_interval=5.)
-    :
-    // The hierarchical level is 0
-    _level(0),
-    // Initialize the config node from the path to the config file
-    _cfg(YAML::LoadFile(cfg_path)),
-    // Create a file at the specified output path
-    _hdffile(std::make_shared<HDFFile>(output_path, output_file_mode)),
-    // Initialize the RNG from a seed
-    _rng(std::make_shared<RNG>(seed)),
-    // And initialize the root logger at warning level
-    _log(Utopia::init_logger("root", spdlog::level::warn, false)),
-    // Create a monitor manager
-    _monitor_mgr(emit_interval)
->>>>>>> d5f975c4
+          _log(Utopia::init_logger("root", spdlog::level::warn, false)),
+          // Create a monitor manager
+          _monitor_mgr(emit_interval)
     {
         setup_loggers(); // global loggers
         set_log_level(); // this log level
@@ -561,7 +468,8 @@
     // -- Getters -- //
 
     /// Return the hierarchical level within the model hierarchy
-    Level get_level() const {
+    Level get_level() const
+    {
         return _level;
     }
 
@@ -610,15 +518,12 @@
         return as_<Time>(_cfg["num_steps"]);
     }
 
-<<<<<<< HEAD
-=======
     /// Return the monitor manager of this model
-    std::shared_ptr<MonitorManager> get_monitor_manager() const {
+    std::shared_ptr<MonitorManager> get_monitor_manager() const
+    {
         return std::make_shared<MonitorManager>(_monitor_mgr);
     }
 
-
->>>>>>> d5f975c4
 private:
     /// Set up the global loggers with levels specified in the config file
     void setup_loggers() const
