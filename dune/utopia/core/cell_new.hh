--- conflicted
+++ resolved
@@ -15,70 +15,20 @@
  *  \{
  */
 
-<<<<<<< HEAD
 ///
 /**
  * \ref Utopia::EntityTraits
  */
 template<typename StateType, 
-         bool is_sync=true, 
-         typename CellTags=EmptyTag,
-         template<class> class CustomLinkContainers=NoCustomLinks>
-using CellTraits = EntityTraits<StateType, 
-                                is_sync, 
-                                CellTags, 
-                                CustomLinkContainers>;
-=======
-/// Default struct for CellTraits; use this one if there are no custom links
-/** \tparam  CellContainerType  The type of the cell container. Note that the
-  *                             cell container type need not be known to pass
-  *                             this struct to the CellTraits. The cell takes
-  *                             care of setting the CellContainerType.
-  */
-template<typename CellContainerType>
-struct NoCustomLinks {};
-
-
-
-/// The cell traits struct gathers types to be used for specializing a Cell
-/** \tparam  StateType    Type of the cells' state container
-  * \tparam  update_mode  The update mode of the cells, sync or async
-  * \tparam  use_def_state_constr   Whether to use the default constructor to
-  *                       construct the cell's state. If false (default), a
-  *                       constructor with DataIO::Config& as argument has to
-  *                       be implemented for StateType.
-  * \tparam  Tags         Custom cell tags
-  * \tparam  CustomLinkContainers  Template template parameter to specify the
-  *                       types of custom links. This construct is specialized
-  *                       with the actual type of the cell container by the
-  *                       CellManager, so there's no need to know the cell
-  *                       container type beforehand. To define your own custom
-  *                       links, pass a template to a struct whose members are
-  *                       containers of the objects you want to link to.
-  */
-template<typename StateType,
          UpdateMode update_mode,
          bool use_def_state_constr=false,
          typename CellTags=EmptyTag,
          template<class> class CustomLinkContainers=NoCustomLinks>
-struct CellTraits {
-    /// Type of the cells' state container
-    using State = StateType;
-
-    /// Whether the cells should be synchronously updated
-    static constexpr bool sync = static_cast<bool>(update_mode);
-
-    /// Whether to use the default constructor for constructing a cell state
-    static constexpr bool use_default_state_constructor = use_def_state_constr;
-
-    /// Custom cell tags
-    using Tags = CellTags;
-
-    /// Template template parameter to specify type of custom links
-    template<class CellContainerType>
-    using CustomLinks = CustomLinkContainers<CellContainerType>;
-};
->>>>>>> 8122fce1
+using CellTraits = EntityTraits<StateType, 
+                                update_mode,
+                                use_def_state_constr,
+                                CellTags, 
+                                CustomLinkContainers>;
 
 
 
@@ -98,56 +48,11 @@
     /// The type of the state
     using State = typename Traits::State;
 
-<<<<<<< HEAD
-    // -- Constructors -- //
-=======
-    /// Whether this cell is updated synchronously
-    static constexpr bool sync = Traits::sync;
-
-    /// The tags associated with this cell
-    using Tags = typename Traits::Tags;
-
-    /// A construct that has as members cell containers for custom-linked cells
-    using CustomLinkContainers = typename Traits::template CustomLinks<CellContainer<Self>>;
-
-
-private:
-    // -- Members -------------------------------------------------------------
-    /// ID of this cell
-    const IndexType _id;
-
-    /// Container for storing the _custom_ links of this cell
-    CustomLinkContainers _custom_links;
-
-
-public:
-    // -- Constructors --------------------------------------------------------
->>>>>>> 8122fce1
     /// Construct a cell
     __Cell(const IndexType id, const State initial_state)
     :
         __Entity<Traits>(id, initial_state)
     {}
-<<<<<<< HEAD
-=======
-
-
-    // -- Public interface ----------------------------------------------------
-    /// Return const reference to cell ID
-    const IndexType& id() const {
-        return _id;
-    }
-
-    /// Return reference to custom link containers
-    CustomLinkContainers& custom_links() {
-        return _custom_links;
-    }
-    
-    /// Return const reference to custom link containers
-    const CustomLinkContainers& custom_links() const {
-        return _custom_links;
-    }
->>>>>>> 8122fce1
 };
 
 
