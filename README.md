# Utopia

__Utopia__ (_gr.,_ no-place), a non-existent society described in considerable detail. [Wikipedia, 2016]

Powered by [DUNE](https://dune-project.org/)

| Testing System | Python Test Coverage |
| :------------: | :------------------: |
| [![pipeline status](https://ts-gitlab.iup.uni-heidelberg.de/utopia/utopia/badges/master/pipeline.svg)](https://ts-gitlab.iup.uni-heidelberg.de/utopia/utopia/commits/master) | [![coverage report](https://ts-gitlab.iup.uni-heidelberg.de/utopia/utopia/badges/master/coverage.svg)](https://ts-gitlab.iup.uni-heidelberg.de/utopia/utopia/commits/master) |


## Installation

### Step-by-step Instructions
These instructions are intended for 'clean' __Ubuntu__ (18.04) or __macOS__ setups.


##### 1 — Setup
First, create a `Utopia` directory at a place of your choice. This is where not only the Utopia repository but also some of the dependencies will be stored in further subdirectories.  
_Note:_ All steps below should be carried out from within _this_ directory.

##### 2 — Cloning Utopia
For cloning the Utopia repository, you will need to use the `--recurse-submodules` option. (Utopia uses [Git Submodules](https://git-scm.com/book/en/v2/Git-Tools-Submodules); this command automatically
clones the submodule repositories.)

    git clone --recurse-submodules https://ts-gitlab.iup.uni-heidelberg.de/utopia/utopia.git

##### 3 — DUNE dependencies
Utopia is a DUNE module and thus relies on the [DUNE Buildsystem](https://www.dune-project.org/doc/installation/) for installation. To fulfil that depenceny, [`git clone`](https://git-scm.com/docs/git-clone) all the DUNE dependencies from the [table](#dependencies) below.

    git clone https://gitlab.dune-project.org/core/dune-common.git
    git clone https://gitlab.dune-project.org/core/dune-geometry.git
    git clone https://gitlab.dune-project.org/core/dune-grid.git
    git clone https://gitlab.dune-project.org/staging/dune-uggrid

##### 4 — _(macOS only)_ Apple Command Line Tools
Install the Apple Command Line Tools by executing

    xcode-select --install

##### 5 — Install dependencies
Install third-party packages using a package manager.

__macOS:__ On macOS, we recommend [Homebrew](https://brew.sh/). (If you prefer to use [MacPorts](https://www.macports.org/), notice that some packages might need to be installed differently.)

    brew update
    brew install boost cmake doxygen gcc pkg-config python yaml-cpp hdf5 python3

__Ubuntu:__

    apt update
    apt install cmake doxygen gcc g++ gfortran git libboost-dev \
        libhdf5-dev libyaml-cpp-dev pkg-config python3-dev python3-pip

_Note:_ You will _probably_ need administrator rights on Ubuntu. ([`sudo`, anyone?](https://xkcd.com/149/))

##### 6 — Configure and build
Configure and build DUNE and Utopia by executing the `dunecontrol` script:

    CMAKE_FLAGS="-DCMAKE_BUILD_TYPE=Release -DDUNE_PYTHON_VIRTUALENV_SETUP=True -DDUNE_PYTHON_ALLOW_GET_PIP=True" ./dune-common/bin/dunecontrol --module=utopia all

Afterwards, reconfiguring and rebuilding can also be done locally, instead of calling `dunecontrol`: Enter the `utopia/build-cmake` directory, and call `cmake ..` or `make` directly.

##### 7 — Run a model :tada:
Now, you should be able to run a utopia model:

    ./build-cmake/run-in-dune-env utopia run dummy

For more information on how to use the command line interface (and a prettier command :speak_no_evil:), see the [information for users](#how-to-run-a-model).


### Troubleshooting
* If the `dunecontrol` command failed during resolution of the Python
    dependencies it is due to the configuration routine attempting to load the
    packages via SSH. To fix this, the most comfortable solution is to register
    your SSH key with the GitLab; follow [this](https://docs.gitlab.com/ce/ssh)
    instruction to do so.  
    Alternatively, you can manually install the Python dependencies into the
    virtual environment that DUNE creates:

        ./build-cmake/run-in-dune-env pip install git+https://...

    The clone URLs can be found by following the links in the
    [dependency table](#dependencies). Note that deleting the build
    directories will also require to install the dependencies again.

* If you have a previous installation and the build failed, try removing *all* the `build-cmake` directories, either manually or using

        rm -r ./*/build-cmake/

* If at some point the `spdlog` and `yaml-cpp` dependencies are updated, you might need to update the git submodules. To get the current version, call:

        git submodule update

    This will perform a `git checkout` of the specified commit in all submodules.


### Dependencies

| Software | Version | Comments |
| ---------| ------- | -------- |
| GCC | >= 7 | Full C++17 compiler support required |
| _or:_ clang | >= 6 | Full C++17 compiler support required |
| _or:_ Apple LLVM | >= 9 | Full C++17 compiler support required |
| [CMake](https://cmake.org/) | >= 3.10 | |
| pkg-config | | |
| [HDF5](https://www.hdfgroup.org/solutions/hdf5/) | >= 1.10. | |
| [yaml-cpp](https://github.com/jbeder/yaml-cpp) | 0.6.2 | Included as submodule |
| [spdlog](https://github.com/gabime/spdlog) | >= 0.17.0 | Included as submodule |
| [Boost](http://www.boost.org/) | >= 1.65 | |
| [dune-common](https://gitlab.dune-project.org/core/dune-common) | master | |
| [dune-geometry](https://gitlab.dune-project.org/core/dune-geometry) | master | |
| [dune-grid](https://gitlab.dune-project.org/core/dune-grid) | master | |
| [dune-uggrid](https://gitlab.dune-project.org/staging/dune-uggrid) | master | |
| [Python3](https://www.python.org/downloads/) | >= 3.6 | < 3.6 _might_ work, but is not tested |

#### Python
Utopia's frontend, `utopya`, uses some custom packages.

These packages and their dependencies are _automatically_ installed into a virtual environment when the `dunecontrol` command (last step of the [instructions](#7-run-a-model-)) is carried out.
Check out the troubleshooting section there if this fails.

| Software | Version | Purpose |
| ---------| ------- | ------- |
| [paramspace](https://ts-gitlab.iup.uni-heidelberg.de/yunus/paramspace) | >= 2.0 | Makes parameter sweeps easy |
| [dantro](https://ts-gitlab.iup.uni-heidelberg.de/utopia/dantro) | >= 0.4 | A data loading and plotting framework |

#### Recommended

| Software | Version | Purpose |
| ---------| ------- | ------- |
| [doxygen](http://www.stack.nl/~dimitri/doxygen/) | >= 1.8.14 | Builds the code documentation upon installation |


## Information for Users

### How to run a model?
The Utopia command line interface (CLI) is, by default, only available in a Python virtual environment, in which `utopya` (the Utopia frontend) and its dependencies are installed.
To conveniently work with the frontend, you should thus enter the virtual environment:

    source ./utopia/build-cmake/activate

Now, your shell should be prefixed with `(dune-env)`. All the following should take place inside this virtual environment.

The basic command to run the `SomeModel` model is 

    utopia run SomeModel

This carries out a pre-configured simulation for that model, loads the data, and performs automated plots.  
_Careful:_ The script will always run through, even if there were errors in the individual parts. Thus, you should check the terminal output for errors and warnings.

By default, you can find the simulation output in `~/utopia_output/SomeModel/<timestamp>`. It contains the written data, all the used configuration files, and the automated plots.

For further information, e.g. on how you can pass a custom configuration, check the CLI help:

    utopia run --help

One often-used CLI option is to set the number of simulation steps:

    utopia run SomeModel --num-steps 42


### Currently implemented models
Below you find an overview over the models currently implemented in Utopia.
By clicking on the model name, you will be guided to the corresponding directory inside `dune/utopia/models`, where all models reside.
This will also show you a README of the model which contains further information about the aims and the implementation of the model.

| Model Name | Description |
| ---------- | ----------- |
| [`ContDisease`](dune/utopia/models/ContDisease) | The contagious disease model on a cellular automaton |
| [`ForestFire`](dune/utopia/models/ForestFire) | A model of a two state ForestFire, using percolation to burn |
| [`SimpleEG`](dune/utopia/models/SimpleEG) | A model of simple evolutionary games on grids |
<<<<<<< HEAD
| [`PredatorPrey`](dune/utopia/models/PredatorPrey) | A simple predator prey model |
=======
| [`Hierarnet`](dune/utopia/models/Hierarnet) | Evolutionary network with continuous public goods games played around each node |
>>>>>>> d5f975c4


#### Model templates, tests, benchmarks ...
Additionally, some models are only needed to assert that Utopia functions as desired:

| Model Name | Description |
| ---------- | ----------- |
| [`dummy`](dune/utopia/models/dummy) | Main testing model |
| [`CopyMe`](dune/utopia/models/CopyMe) | A template for creating new models _(see below)_ |
| [`CopyMeBare`](dune/utopia/models/CopyMeBare) | A _minimal_ template for creating new models |
| [`HdfBench`](dune/utopia/models/HdfBench) | Benchmarking capabilities for the Utopia Hdf5 library |



## Information for Developers
<!-- TODO Need a contribution guide! -->

### New to Utopia? How do I build a model?
Aside exploring the already existing models listed above, you should check out the __[Beginners Guide](dune/utopia/models/BeginnersGuide.md),__ which will guide you through the first steps of building your own, fancy, new Utopia model. :tada:

<!-- TODO Add a few lines here on how to expand models? -->

### Unit Tests
Utopia contains unit tests to ensure consistency by checking if class members and functions are working correctly. The tests are integrated into the GitLab Continuous Integration build process, meaning that failing tests cause an entire build to fail.

Tests can also be executed locally, to test a (possibly altered) version of Utopia *before* committing changes. To build them, execute

    CMAKE_FLAGS="-DCMAKE_BUILD_TYPE=Debug" ./dune-common/bin/dunecontrol --only=utopia make build_tests

and perform all tests by calling

    ARGS="--output-on-failure" ./dune-common/bin/dunecontrol --only=utopia make test

If the test executables are not built before executing `make test`, the corresponding tests will inevitably fail.

#### Grouped Unit Tests
We grouped the tests to receive more granular information from the CI system.
You can choose to perform only tests from a specific group by calling

    make test_<group>

Replace `<group>` by the appropriate testing group identifier.

Available testing groups:

| Group | Info |
| ----- | ---- |
| `core` | Backend functions for models |
| `dataio` | Backend functions for reading config files and writing data |
| `utopya` | Frontend package for performing simulations, reading and analyzing data |
| `models` | Models tests (implemented in `python/model_tests`) |
| `python` | All python tests |


### Building the Documentation
Utopia builds a Doxygen documentation from its source files. Use `dunecontrol` to execute the appropriate command:

    ./dune-common/bin/dunecontrol --only=utopia make doc

You will find the files inside the build directory `utopia/build-cmake/doc`.

### Build Types
If you followed the instructions above, you have a `Release` build which is
optimized for maximum performance. If you need to debug, you should reconfigure
the entire project with CMake by navigating to the `utopia/build-cmake` folder
and calling

    cmake -DCMAKE_BUILD_TYPE=Debug ..

Afterwards, call

    make <something>

to rebuild executables. CMake handles the required compiler flags automatically.

The build type (as most other CMake flags) persists until it is explicitly
changed by the user. To build optimized executables again, reconfigure with

    cmake -DCMAKE_BUILD_TYPE=Release ..
<|MERGE_RESOLUTION|>--- conflicted
+++ resolved
@@ -170,11 +170,8 @@
 | [`ContDisease`](dune/utopia/models/ContDisease) | The contagious disease model on a cellular automaton |
 | [`ForestFire`](dune/utopia/models/ForestFire) | A model of a two state ForestFire, using percolation to burn |
 | [`SimpleEG`](dune/utopia/models/SimpleEG) | A model of simple evolutionary games on grids |
-<<<<<<< HEAD
 | [`PredatorPrey`](dune/utopia/models/PredatorPrey) | A simple predator prey model |
-=======
 | [`Hierarnet`](dune/utopia/models/Hierarnet) | Evolutionary network with continuous public goods games played around each node |
->>>>>>> d5f975c4
 
 
 #### Model templates, tests, benchmarks ...
