--- conflicted
+++ resolved
@@ -126,11 +126,7 @@
 | Software | Version | Purpose |
 | ---------| ------- | ------- |
 | [paramspace](https://ts-gitlab.iup.uni-heidelberg.de/yunus/paramspace) | >= 2.0 | Makes parameter sweeps easy |
-<<<<<<< HEAD
-| [dantro](https://ts-gitlab.iup.uni-heidelberg.de/utopia/dantro) | >= 0.5.2 | A data loading and plotting framework |
-=======
 | [dantro](https://ts-gitlab.iup.uni-heidelberg.de/utopia/dantro) | >= 0.5 | A data loading and plotting framework |
->>>>>>> 26858262
 
 #### Recommended
 
