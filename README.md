--- conflicted
+++ resolved
@@ -1,10 +1,5 @@
 # Utopia
 
-# Installation
-
-<<<<<<< HEAD
-* [How to install](#how-to-install)
-=======
 Utopia is a comprehensive modelling framework for complex and evolving systems.
 It aims to provide the tools to conveniently implement a model, configure and perform simulation runs, and evaluate the resulting data.
 
@@ -23,17 +18,17 @@
 The `utopya` Python package constitutes Utopia's frontend.
 It configures and performs the simulation runs and embeds the model into a data processing pipeline, such that the simulation data can directly be analyzed and visualized.
 All parts of the frontend make use of a hierarchic, recursively-updated YAML-based configuration structure.
-Using the [paramspace package](https://ts-gitlab.iup.uni-heidelberg.de/yunus/paramspace), this allows to easily define parameter sweeps, which can then be carried out as simultaneous simulations on massively parallel, distributed machines.
-The [dantro](https://ts-gitlab.iup.uni-heidelberg.de/utopia/dantro)-based data processing pipeline automates visualization, thereby coupling the model implementation and its analysis closer together.
+Using the [paramspace package][paramspace], this allows to easily define parameter sweeps, which can then be carried out as simultaneous simulations on massively parallel, distributed machines.
+The [dantro][dantro]-based data processing pipeline automates visualization, thereby coupling the model implementation and its analysis closer together.
 
 Several models are readily included in the framework, among them Conway's Game of Life, as well as one CA- and one agent-based contagious disease model.
 Investigating these models by performing simulation runs with a few varying parameters, or sensitivity analysis over a large parameter space, requires little to no programming skills.
 
 For introductory guides, feature lists, FAQs, and API references refer to the online [user manual](https://hermes.iup.uni-heidelberg.de/utopia_doc/master/html/index.html).
 
+
 #### Contents of this README
-* [Installation](#installation)
->>>>>>> f39c7909
+* [How to install](#how-to-install)
     * [On your machine](#step-by-step-instructions)
     * [Alternative: docker image](#utopia-via-docker)
 * [Quickstart](#quickstart)
@@ -592,7 +587,7 @@
 | [HDF5][HDF5]         | >= 1.10.4           | 1.10.4          | |
 | [Boost][Boost]       | >= 1.67             | 1.71            | |
 | [Armadillo][arma]    | >= 9.600            | 9.800           | |
-| [yaml-cpp][yamlcpp]  | >= 0.6.2            | 0.6.2           | |
+| [yaml-cpp][yaml-cpp] | >= 0.6.2            | 0.6.2           | |
 | [spdlog][spdlog]     | >= 1.3              | 1.5.0           | |
 | [Python3][Python3]   | >= 3.6              | 3.8.2           | |
 
@@ -701,7 +696,7 @@
 [Utopia-tutorial]: https://hermes.iup.uni-heidelberg.de/utopia_doc/latest/html/guides/tutorial.html
 [Utopia-docker]: https://hub.docker.com/r/ccees/utopia
 
-[paramspace]: https://ts-gitlab.iup.uni-heidelberg.de/yunus/paramspace
+[paramspace]: https://gitlab.com/blsqr/paramspace
 [dantro]: https://ts-gitlab.iup.uni-heidelberg.de/utopia/dantro
 
 [LGPL]: https://www.gnu.org/licenses/lgpl-3.0.en.html
