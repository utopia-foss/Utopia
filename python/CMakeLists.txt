# Handle configuration and installation of python packages and tests here

# Pass info to utopya  ........................................................
message(STATUS "Updating utopya module with information about models...")

generate_model_info(
    ${CMAKE_CURRENT_SOURCE_DIR}/utopya/utopya/info.py.in
    ${CMAKE_CURRENT_SOURCE_DIR}/utopya/utopya/info.py
)

# Installations ...............................................................
message(STATUS "")
message(STATUS "Installing required Python packages ...")

# Manually install dependencies for utopya, if they are not already satisfied
# NOTE Take care that the versions used here match those in the README.md
#      and those in the utopya setup.py file.
# -- paramspace --
dune_python_find_package(PACKAGE paramspace
                         VERSION 2.1.0
                         INTERPRETER ${DUNE_PYTHON_VIRTUALENV_EXECUTABLE})

if(NOT DUNE_PYTHON_paramspace_FOUND)
    # install from current _master_ branch
    python_install_package_remote(URL ssh://git@ts-gitlab.iup.uni-heidelberg.de:10022/yunus/paramspace.git@release/v2.x
        TRUSTED_HOST ts-gitlab.iup.uni-heidelberg.de)
endif()

# -- dantro --
dune_python_find_package(PACKAGE dantro
<<<<<<< HEAD
                         VERSION 0.6.0rc0  # FIXME Use release-version
=======
                         VERSION 0.6.0
>>>>>>> 148bacd9
                         INTERPRETER ${DUNE_PYTHON_VIRTUALENV_EXECUTABLE})

if(NOT DUNE_PYTHON_dantro_FOUND)
    # install from current _master_ branch
    python_install_package_remote(
        URL ssh://git@ts-gitlab.iup.uni-heidelberg.de:10022/utopia/dantro.git@release/v0.6
        TRUSTED_HOST ts-gitlab.iup.uni-heidelberg.de)
endif()


# Now, ready to install utopya
message(STATUS "Installing utopya ...")

# For easier development: install using symlinks to the local package
set(DUNE_PYTHON_INSTALL_EDITABLE True)

# Install utopya and dependencies
dune_python_install_package(PATH utopya)

# Add a custom target to symlink the utopia CLI
# set(CLI_SYMLINK /usr/local/bin/utopia)
# TODO add linker target here

# Tests .......................................................................
message(STATUS "Adding test_python targets ...")

# Add test for utopya, accessible via `make target_utopya_tests`
dune_python_add_test(NAME utopya_tests
                     COMMAND ${CMAKE_BINARY_DIR}/run-in-dune-env
                             python -m pytest 
                             ${CMAKE_CURRENT_SOURCE_DIR}/utopya/test/ -v
                             --cov=${CMAKE_CURRENT_SOURCE_DIR}/utopya/utopya/
                             --cov-report=term-missing
                     )

# Add tests for models, accessible via `make target_model_tests`
dune_python_add_test(NAME model_tests
                     COMMAND ${CMAKE_BINARY_DIR}/run-in-dune-env
                             python -m pytest -v
                             ${CMAKE_CURRENT_SOURCE_DIR}/model_tests/
                     )

# NOTE _both_ these tests are carried out via `make test_python`

# Add custom targets with more convenient names
add_custom_target(test_utopya COMMAND make target_utopya_tests)
add_custom_target(test_models COMMAND make target_model_tests)

message(STATUS "Python setup complete.\n")<|MERGE_RESOLUTION|>--- conflicted
+++ resolved
@@ -28,11 +28,7 @@
 
 # -- dantro --
 dune_python_find_package(PACKAGE dantro
-<<<<<<< HEAD
-                         VERSION 0.6.0rc0  # FIXME Use release-version
-=======
                          VERSION 0.6.0
->>>>>>> 148bacd9
                          INTERPRETER ${DUNE_PYTHON_VIRTUALENV_EXECUTABLE})
 
 if(NOT DUNE_PYTHON_dantro_FOUND)
