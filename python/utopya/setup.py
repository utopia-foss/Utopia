--- conflicted
+++ resolved
@@ -13,11 +13,7 @@
                 # From private repositories:
                 # NOTE Versions need also be set in python/CMakeLists.txt
                 'paramspace>=2.1.0',
-<<<<<<< HEAD
-                'dantro>=0.5.2'
-=======
                 'dantro>=0.5.3'
->>>>>>> 26858262
                 ]
 
 setup(name='utopya',
