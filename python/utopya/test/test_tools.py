--- conflicted
+++ resolved
@@ -33,10 +33,7 @@
         four:  !expr 1e-10
         five:  !expr 1E10
         six:   !expr inf
-<<<<<<< HEAD
-=======
         seven: !expr NaN
->>>>>>> ec14aefc
     """
 
     # Load the string using the tools module, where the constructor was added
@@ -49,10 +46,7 @@
     assert d['four'] == eval('1e-10') == 10.0**(-10)
     assert d['five'] == eval('1E10') == 10.0**10
     assert d['six'] == np.inf
-<<<<<<< HEAD
-=======
     assert np.isnan(d['seven'])
->>>>>>> ec14aefc
 
 
 def test_model_cfg_constructor():
@@ -81,15 +75,9 @@
     d = t.yaml.load(tstr)
 
     # Assert correctness
-<<<<<<< HEAD
-    d['model'] == dict(foo="baz", spam=1.23, level=0)
-    d['sub']['model1'] == dict(foo="bar", spam=2.34, level=1, num=1)
-    d['sub']['model2'] == dict(foo="bar", spam=1.23, level=1, num=2)
-=======
     assert d['model'] == dict(foo="baz", spam=1.23, lvl=0)
     assert d['sub']['model1'] == dict(foo="bar", spam=2.34, lvl=1, num=1)
     assert d['sub']['model2'] == dict(foo="bar", spam=1.23, lvl=1, num=2)
->>>>>>> ec14aefc
 
     # It should fail without a model name
     with pytest.raises(KeyError, match="model_name"):
