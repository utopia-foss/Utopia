"""Implementation of the Multiverse class.

The Multiverse supplies the main user interface of the frontend.
"""
from tools import recursive_update, read_yml

import os
import time
import logging

log = logging.getLogger(__name__)


class Multiverse:
<<<<<<< HEAD
    def __init__(self, metaconfig: str="metaconfig.yml", userconfig: str=None):
        """Initialize the setup.

        Load default configuration file and adjust parameters given
        by metaconfig and userconfig.
        """
        self._config = self._configure(metaconfig, userconfig)

    def _configure(self, metaconfig: str, userconfig: str=None) -> dict:
        """Read default configuration file and adjust parameters.

        The default metaconfig file, the user/machine-specific file (if existing) and the regular metaconfig file are read in and the default metaconfig is adjusted accordingly to create a single output file.

        Args:
            metaconfig: path to metaconfig. An empty or invalid path raises
                FileNotFoundError.
            userconfig: optional user/machine-specific configuration file

        Returns:
            dict: returns the updated default metaconfig to be processed further or to be written out.
        """
        # In the following, the final configuration dict is built from three components:
        # The base is the default configuration, which is always present
        # If a userconfig is present, this recursively updates the defaults
        # Then, the given metaconfig recursively updates the created dict
        defaults = read_yml("default_metaconfig.yml", error_msg="default_metaconfig.yml is not present.")

        if userconfig is not None:
            userconfig = read_yml(userconfig, error_msg="{0} was given but userconfig could not be found.".format(userconfig))

        metaconfig = read_yml(metaconfig, error_msg="{0} was given but metaconfig could not be found.".format(metaconfig))

        # TODO: typechecks of values should be completed below here.
        # after this point it is assumed that all values are valid

        # Now perform the recursive update steps
        if userconfig is not None:  # update default with user spec
            defaults = recursive_update(defaults, userconfig)

        # update default_metaconfig with metaconfig
        defaults = recursive_update(defaults, metaconfig)

        return defaults
=======
    def __init__(self, cfg: dict):
        """ Initialisation of the Multiverse

        The __init__ reads out the yaml cfg files,
        creates folders,
        ...
        """

        # Carry over config dictionary
        self.cfg = cfg
        # FIXME this should read in a yaml file rather than a dict
        # read in the dictionary above with #14, base from user specific file #15

        # Initialise empty dict for keeping track of directory paths
        self.dirs = dict()
        # make output directories

        # Now create the simulation directory and its internal subdirectories
        self._create_sim_dir(**self.cfg['paths'])
        
    def _create_sim_dir(self, *, model_name: str, out_dir: str, model_note: str=None) -> None:
        """Create the folder structure for the simulation output.
        
        The following folder tree will be created
        utopia_output/   # all utopia output should go here
            model_a/
                180301-125410_my_model_note/
                    config/
                    eval/
                    universes/
                        uni000/
                        uni001/
                        ...
            model_b/
                180301-125412_my_first_sim/
                180301-125413_my_second_sim/
    

        Args:
            model_name (str): Description
            out_dir (str): Description
            model_note (str, optional): Description
            
        Raises:
            RuntimeError: If the simulation directory already existed. This
                should not occur, as the timestamp is unique. If it occurs,
                something is seriously wrong. Or you are in a strange time
                zone.
        """
        # NOTE could check if the model name is valid

        # Create the folder path to the simulation directory
        log.debug("Expanding user %s", out_dir)
        out_dir = os.path.expanduser(out_dir)
        sim_dir = os.path.join(out_dir,
                               model_name,
                               time.strftime("%Y%m%d-%H%M%S"))

        # Append a model note, if needed
        if model_note:
            sim_dir += "_" + model_note

        # Inform and store to directory dict
        log.debug("Expanded user and time stamp to %s", sim_dir)
        self.dirs['sim_dir'] = sim_dir

        # Recursively create the whole path to the simulation directory
        try:
            os.makedirs(sim_dir)
        except OSError as err:
            raise RuntimeError("Simulation directory already exists. This "
                               "should not have happened. Try to start the "
                               "simulation again.") from err

        # Make subfolders
        for subdir in ('config', 'eval', 'universes'):
            subdir_path = os.path.join(sim_dir, subdir)
            os.mkdir(subdir_path)
            self.dirs[subdir] = subdir_path

        log.debug("Finished creating simulation directory. Now registered: %s",
                  self.dirs)

    def _create_uni_dir(self, uni_id: int, max_uni_id: int) -> None:
        """The _create_uni_dir generates the folder for a single universe
        
        Within the universes directory, create a subdirectory uni### for the
        given universe number, zero-padded such that they are sortable.
        
        Args:
            uni_id (int): ID of the universe whose folder should be created
            max_uni_id (int): highest ID, needed for correct zero-padding
        """
        # Use a format string for creating the uni_path
        fstr = "{id:>0{digits:}d}"
        uni_path = os.path.join(self.dirs['universes'],
                                fstr.format(id=uni_id, digits=len(max_uni_id)))

        # Now create the folder
        os.mkdir(uni_path)
        log.debug("Created universe path: %s", uni_path)
>>>>>>> 5967f733
<|MERGE_RESOLUTION|>--- conflicted
+++ resolved
@@ -12,7 +12,7 @@
 
 
 class Multiverse:
-<<<<<<< HEAD
+
     def __init__(self, metaconfig: str="metaconfig.yml", userconfig: str=None):
         """Initialize the setup.
 
@@ -20,6 +20,12 @@
         by metaconfig and userconfig.
         """
         self._config = self._configure(metaconfig, userconfig)
+
+        # Initialise empty dict for keeping track of directory paths
+        self.dirs = dict()
+
+        # Now create the simulation directory and its internal subdirectories
+        self._create_sim_dir(**self._config['multiverse']['output_path'])
 
     def _configure(self, metaconfig: str, userconfig: str=None) -> dict:
         """Read default configuration file and adjust parameters.
@@ -56,26 +62,6 @@
         defaults = recursive_update(defaults, metaconfig)
 
         return defaults
-=======
-    def __init__(self, cfg: dict):
-        """ Initialisation of the Multiverse
-
-        The __init__ reads out the yaml cfg files,
-        creates folders,
-        ...
-        """
-
-        # Carry over config dictionary
-        self.cfg = cfg
-        # FIXME this should read in a yaml file rather than a dict
-        # read in the dictionary above with #14, base from user specific file #15
-
-        # Initialise empty dict for keeping track of directory paths
-        self.dirs = dict()
-        # make output directories
-
-        # Now create the simulation directory and its internal subdirectories
-        self._create_sim_dir(**self.cfg['paths'])
         
     def _create_sim_dir(self, *, model_name: str, out_dir: str, model_note: str=None) -> None:
         """Create the folder structure for the simulation output.
@@ -157,5 +143,4 @@
 
         # Now create the folder
         os.mkdir(uni_path)
-        log.debug("Created universe path: %s", uni_path)
->>>>>>> 5967f733
+        log.debug("Created universe path: %s", uni_path)