"""Implementation of the Multiverse class.

The Multiverse supplies the main user interface of the frontend.
"""

import os
import time
import logging

from utopya.tools import recursive_update, read_yml

log = logging.getLogger(__name__)


class Multiverse:

    def __init__(self, metaconfig: str="metaconfig.yml", userconfig: str=None):
        """Initialize the setup.

        Load default configuration file and adjust parameters given
        by metaconfig and userconfig.
        """
        self._config = self._configure(metaconfig, userconfig)

        # Initialise empty dict for keeping track of directory paths
        self.dirs = dict()

        # Now create the simulation directory and its internal subdirectories
<<<<<<< HEAD
        self._create_sim_dir(**self._config['multiverse']['output_path'])

    def _configure(self, metaconfig: str, userconfig: str=None) -> dict:
        """Read default configuration file and adjust parameters.

        The default metaconfig file, the user/machine-specific file (if existing) and the regular metaconfig file are read in and the default metaconfig is adjusted accordingly to create a single output file.

        Args:
            metaconfig: path to metaconfig. An empty or invalid path raises
                FileNotFoundError.
            userconfig: optional user/machine-specific configuration file

        Returns:
            dict: returns the updated default metaconfig to be processed further or to be written out.
        """
        # In the following, the final configuration dict is built from three components:
        # The base is the default configuration, which is always present
        # If a userconfig is present, this recursively updates the defaults
        # Then, the given metaconfig recursively updates the created dict
        defaults = read_yml("default_metaconfig.yml", error_msg="default_metaconfig.yml is not present.")

        if userconfig is not None:
            userconfig = read_yml(userconfig, error_msg="{0} was given but userconfig could not be found.".format(userconfig))

        metaconfig = read_yml(metaconfig, error_msg="{0} was given but metaconfig could not be found.".format(metaconfig))

        # TODO: typechecks of values should be completed below here.
        # after this point it is assumed that all values are valid

        # Now perform the recursive update steps
        if userconfig is not None:  # update default with user spec
            defaults = recursive_update(defaults, userconfig)

        # update default_metaconfig with metaconfig
        defaults = recursive_update(defaults, metaconfig)

        return defaults
        
=======
        self._create_sim_dir(**self.cfg['paths'])
       
>>>>>>> a8bd2915
    def _create_sim_dir(self, *, model_name: str, out_dir: str, model_note: str=None) -> None:
        """Create the folder structure for the simulation output.
    
        The following folder tree will be created
        utopia_output/   # all utopia output should go here
            model_a/
                180301-125410_my_model_note/
                    config/
                    eval/
                    universes/
                        uni000/
                        uni001/
                        ...
            model_b/
                180301-125412_my_first_sim/
                180301-125413_my_second_sim/


        Args:
            model_name (str): Description
            out_dir (str): Description
            model_note (str, optional): Description

        Raises:
            RuntimeError: If the simulation directory already existed. This
                should not occur, as the timestamp is unique. If it occurs,
                something is seriously wrong. Or you are in a strange time
                zone.
        """
        # NOTE could check if the model name is valid

        # Create the folder path to the simulation directory
        log.debug("Expanding user %s", out_dir)
        out_dir = os.path.expanduser(out_dir)
        sim_dir = os.path.join(out_dir,
                               model_name,
                               time.strftime("%Y%m%d-%H%M%S"))

        # Append a model note, if needed
        if model_note:
            sim_dir += "_" + model_note

        # Inform and store to directory dict
        log.debug("Expanded user and time stamp to %s", sim_dir)
        self.dirs['sim_dir'] = sim_dir

        # Recursively create the whole path to the simulation directory
        try:
            os.makedirs(sim_dir)
        except OSError as err:
            raise RuntimeError("Simulation directory already exists. This "
                               "should not have happened. Try to start the "
                               "simulation again.") from err

        # Make subfolders
        for subdir in ('config', 'eval', 'universes'):
            subdir_path = os.path.join(sim_dir, subdir)
            os.mkdir(subdir_path)
            self.dirs[subdir] = subdir_path

        log.debug("Finished creating simulation directory. Now registered: %s",
                  self.dirs)

    def _create_uni_dir(self, uni_id: int, max_uni_id: int) -> None:
        """The _create_uni_dir generates the folder for a single universe

        Within the universes directory, create a subdirectory uni### for the
        given universe number, zero-padded such that they are sortable.

        Args:
            uni_id (int): ID of the universe whose folder should be created. 
                Needs to be positive or zero.
            max_uni_id (int): highest ID, needed for correct zero-padding.
                Needs to be larger or equal to uni_id.
        """
        # Check if uni_id and max_uni_id are positive
        if uni_id < 0 or uni_id > max_uni_id:
            raise RuntimeError("Input variables don't match prerequisites: "
                               "uni_id >= 0, max_uni_id >= uni_id. Given arguments: "
                               "uni_id: {}, max_uni_id: {}".format(uni_id, max_uni_id))
                               
        # Use a format string for creating the uni_path
        fstr = "uni{id:>0{digits:}d}"
        uni_path = os.path.join(self.dirs['universes'],
                                fstr.format(id=uni_id, digits=len(str(max_uni_id))))

        # Now create the folder
        os.mkdir(uni_path)
        log.debug("Created universe path: %s", uni_path)<|MERGE_RESOLUTION|>--- conflicted
+++ resolved
@@ -26,7 +26,6 @@
         self.dirs = dict()
 
         # Now create the simulation directory and its internal subdirectories
-<<<<<<< HEAD
         self._create_sim_dir(**self._config['multiverse']['output_path'])
 
     def _configure(self, metaconfig: str, userconfig: str=None) -> dict:
@@ -64,11 +63,7 @@
         defaults = recursive_update(defaults, metaconfig)
 
         return defaults
-        
-=======
-        self._create_sim_dir(**self.cfg['paths'])
        
->>>>>>> a8bd2915
     def _create_sim_dir(self, *, model_name: str, out_dir: str, model_note: str=None) -> None:
         """Create the folder structure for the simulation output.
     
