# This file provides the base plot configurations for utopya plot functions
#
# The names of the configuration entries should follow a module path naming
# scheme, i.e. what is specified for the `module` and `plot_func` keys.
---
# -- Defaults -----------------------------------------------------------------
# .. A config with defaults styles and helpers ................................
# This can be used then creating a model plot and desiring default styles that
# are consistent with the utopya plot functions' styles
.default_style_and_helpers:
  helpers: &default_helpers
    save_figure:
      bbox_inches: tight

  style: &default_style
    axes.grid: true
    grid.linewidth: .4
    grid.alpha: .5
    legend.fontsize: small

# .. Save as PNG for use in documentation .....................................
.png4docs:
  file_ext: png
  helpers:
    save_figure:
      dpi: 254


# .. Default parameters for creators ..........................................
.creator.universe:
  creator: universe
  universes: all

.creator.multiverse:
  creator: multiverse


# .. Default parameters for animations ........................................
.animation.frames:
  file_ext: pdf
  animation:
    enabled: true
    writer: frames

    writer_kwargs: &default_writer_kwargs
      frames:
        saving:
          dpi: 254
      ffmpeg:
        init:
          fps: 10
        saving:
          dpi: 254

.animation.ffmpeg:
  file_ext: mp4
  animation:
    enabled: true
    writer: ffmpeg
    writer_kwargs: *default_writer_kwargs


# -- Basic plots --------------------------------------------------------------
# .. Basic lineplot from universe data ........................................
.basic_uni.lineplot:
  creator: universe
  universes: all

  module: .basic_uni
  plot_func: lineplot

  # Use default helpers and style
  helpers:
    <<: *default_helpers
  style:
    <<: *default_style

# .. Multiple lineplots from universe data ....................................
.basic_uni.lineplots:
  creator: universe
  universes: all

  module: .basic_uni
  plot_func: lineplots

  # Use default helpers and style
  helpers:
    <<: *default_helpers
  style:
    <<: *default_style

# .. Basic errorbar plot from universe data ...................................
# NOTE Preferably, use the .dag.generic.errorbar function instead! See below.
.basic_uni.errorbar:
  creator: universe
  universes: all

  module: .basic_uni
  plot_func: errorbar

  # Use default helpers and style
  helpers:
    <<: *default_helpers
  style:
    <<: *default_style

  # Passed to plt.errorbar or plt.fill_between
  elinewidth: .5
  fill_between_kwargs:
    linewidth: 0.

# .. Distance map from Universe data .......................................
.basic_uni.distance_map:
  creator: universe
  universes: all

  module: .basic_uni
  plot_func: distance_map

  # Use default helpers and style
  helpers:
    <<: *default_helpers
  style:
    <<: *default_style


# .. Errorbar plot from Multiverse data .......................................
# NOTE Preferably, use the .dag.generic.errorbar function instead! See below.
.basic_mv.errorbar:
  creator: multiverse

  module: .basic_mv
  plot_func: errorbar

  helpers:
    <<: *default_helpers
  style:
    <<: *default_style

  # Passed to plt.errorbar
  elinewidth: .5
  fill_between_kwargs:
    linewidth: 0.


# .. Asymptotic average from Multiverse data ..................................
.basic_mv.asymptotic_average:
  creator: multiverse

  module: .basic_mv
  plot_func: asymptotic_average

  helpers:
    <<: *default_helpers
  style:
    <<: *default_style

  # Passed to plt.errorbar
  linestyle: ''
  elinewidth: .5
  marker: o


# -- CA Plots -----------------------------------------------------------------
# .. A spatial CA plot of a state .............................................
# Supports PlotHelper and animation
.ca.state: &ca_state
  creator: universe
  universes: all

  module: .ca
  plot_func: state

  file_ext: pdf

  default_imshow_kwargs:
    interpolation: 'none'

  # Can use constrained layout, because axis labels don't change
  style:
    figure.constrained_layout.use: true

  helpers:
    <<: *default_helpers
    # NOTE As the PlotHelper.save_figure method is _not_ invoked during
    #      animation, there is no issue with bbox_inches tight

  # All animation configuration for this plot
  animation: &ca_state_animation
    enabled: false  # has to be manually enabled
    writer: frames  # assuming ffmpeg is not installed
<<<<<<< HEAD

    # Configuration for each writer
    writer_kwargs:
      frames:
        saving:
          dpi: 96

      ffmpeg:
        init:
          fps: 10
        saving:
          dpi: 96
=======
    writer_kwargs: *default_writer_kwargs
>>>>>>> 17922202


# .. .ca.state specializations for different animation writers ................
.ca.state.anim_frames:
  <<: *ca_state

  file_ext: pdf

  time_idx: 0  # value is ignored in animation, but needs be specified

  # Use a different figure size as most animation plots are square
  style: &ca_state_anim_style
    figure.figsize: [6., 5.]

  animation:
    <<: *ca_state_animation
    enabled: true
    writer: frames


.ca.state.anim_ffmpeg:
  <<: *ca_state

  file_ext: mp4

  time_idx: 0  # value is ignored in animation, but needs be specified

  style:
    <<: *ca_state_anim_style

  animation:
    <<: *ca_state_animation
    enabled: true
    writer: ffmpeg


# -- Distributions ------------------------------------------------------------
# .. A histogram plot .........................................................
.distribution.histogram: &histogram
  creator: universe
  universes: all

  module: .distribution
  plot_func: histogram

  helpers:
    <<: *default_helpers
  style:
    <<: *default_style


# .. Plot of a complementary cumulative distribution ..........................
# Based on histogram, but with normalization and complementary cumulation
.distribution.histogram.complementary_cumulative:
  <<: *histogram

  use_unique: true
  mask_repeated: true
  postprocess:
    - normalize_to_sum
    - cumulate_complementary

  # Do a line plot (instead of the default bar plot)
  pyplot_func_name: plot

  # Arguments passed to plt.plot
  linestyle: 'None'
  marker: '.'


# -- Time Series --------------------------------------------------------------
# .. Plot of a single density .................................................
.time_series.density:
  creator: universe
  universes: all

  module: .time_series
  plot_func: density

  helpers:
    <<: *default_helpers
  style:
    <<: *default_style


# .. Plot of multiple densities ...............................................
.time_series.densities:
  creator: universe
  universes: all

  module: .time_series
  plot_func: densities

  # Use default helpers and style
  helpers:
    <<: *default_helpers
  style:
    <<: *default_style


# .. Phase space with colour-coded time .......................................
.time_series.phase_space:
  creator: universe
  universes: all

  module: .time_series
  plot_func: phase_space

  # Use default helpers and style
  helpers:
    <<: *default_helpers
  style:
    <<: *default_style


# -- Bifurcation diagrams -----------------------------------------------------
.attractor.bifurcation_diagram_1d:
  creator: multiverse
  module: .attractor
  plot_func: bifurcation_diagram

  analysis_kwargs: ~

  # Use default helpers and style, but disable grid
  helpers:
    <<: *default_helpers
  style:
    <<: *default_style
    axes.grid: false

.attractor.bifurcation_diagram_2d:
  creator: multiverse
  module: .attractor
  plot_func: bifurcation_diagram

  analysis_kwargs: ~

  # Use default helpers and style, but disable grid
  helpers:
    <<: *default_helpers
  style:
    <<: *default_style
    axes.grid: false


# -----------------------------------------------------------------------------
# -- DAG-based plots ----------------------------------------------------------
# -----------------------------------------------------------------------------
# -- Generic Multiverse or Universe plots -------------------------------------
# .. Time series ..............................................................
.dag.generic.time_series:
  module: .dag.time_series
  plot_func: time_series

  helpers:
    <<: *default_helpers
  style:
    <<: *default_style


# .. Facet Grid ...............................................................
# For conveniently plotting high-dimensional data, using dantro.
#    Docs: https://dantro.readthedocs.io/en/latest/plotting/plot_functions.html
.dag.generic.facet_grid:
  module: &dantro_plots dantro.plot_creators.ext_funcs.generic
  plot_func: facet_grid

  helpers:
    <<: *default_helpers
  style:
    <<: *default_style


# .. Errorbar and Errorbands ..................................................
# For visualizing confidence intervals using error bars or bands (shaded area)
#    Docs: https://dantro.readthedocs.io/en/latest/plotting/plot_functions.html
.dag.generic.errorbar:
  module: *dantro_plots
  plot_func: errorbar

  helpers:
    <<: *default_helpers
  style:
    <<: *default_style

.dag.generic.errorbands:
  module: *dantro_plots
  plot_func: errorbands

  helpers:
    <<: *default_helpers
  style:
    <<: *default_style


# .. Distributions ............................................................
# A histogram plot that supports stacking
.dag.generic.histogram:
  creator: universe
  universes: all

  module: .dag.generic
  plot_func: histogram

  helpers:
    <<: *default_helpers
  style:
    <<: *default_style

# .. Graph plots ..............................................................
.dag.graph:
  creator: universe
  universes: all

  module: .dag.graph
  plot_func: draw_graph

  helpers:
    <<: *default_helpers<|MERGE_RESOLUTION|>--- conflicted
+++ resolved
@@ -189,7 +189,6 @@
   animation: &ca_state_animation
     enabled: false  # has to be manually enabled
     writer: frames  # assuming ffmpeg is not installed
-<<<<<<< HEAD
 
     # Configuration for each writer
     writer_kwargs:
@@ -202,9 +201,6 @@
           fps: 10
         saving:
           dpi: 96
-=======
-    writer_kwargs: *default_writer_kwargs
->>>>>>> 17922202
 
 
 # .. .ca.state specializations for different animation writers ................
