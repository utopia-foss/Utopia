# This file provides the basic configuration for the utopya Multiverse
#
# It is read in by the Multiverse during initialization and is subsequently
# updated by other configuration files to generate the meta configuration of
# the Multiverse, which determines all details of how a run is performed.
#
# The top-level keys here are used to configure different parts of Multiverse:
#   - properties of the Multiverse itself: `paths`, `perform_sweep`
#   - properties of attributes: `worker_manager`, `run_kwargs`, ...
#   - and the parameter space that is passed on to the model instance
#
# NOTE that this configuration file documents some features in the comments.
#      This cannot be exhaustive. Check the docstrings of the functions for
#      further information.
#      Also, this file is used for deployment of the user configuration (with
#      this header section removed).
---
# Multiverse configuration ....................................................
# Output paths
# These are passed to Multiverse._create_run_dir
paths:
  # base output directory
  out_dir: ~/utopia_output

  # model note is added to the output directory path
  model_note: ~

  # From the two above, the run directory will be created at:
  # <out_dir>/<model_name>/<timestamp>-<model_note>/
  # With subfolders: config, eval, universes

  # Whether to save all involved config files granularly, i.e. one by one.
  # If false, only the resulting meta_cfg is saved to the config subdirectory.
  backup_involved_cfg_files: true

# Whether to perfom a parameter sweep
# Is evaluated by the Multiverse.run method
perform_sweep: false
# NOTE This will be ignored if run_single or run_sweep are called directly.
#      Also, the `parameter_space` key (see below) will need to span at least
#      a volume of 1 in order to be sweep-able.


# Reporter ....................................................................
# The Multiverse owns a Reporter object to report on the progress of the
# WorkerManager. Part of its configuration happens using its init kwargs, which
# are defined in the following.
# The rest of the configuration happens on the WorkerManager-side (see there).
reporter:
  # Define report formats, which are accessible, e.g. from the WorkerManager
  report_formats:
    while_working:  # This is the name of the report format specification
      parser: progress_bar            # The parser to use
      write_to: stdout_noreturn       # The writer to use
      min_report_intv: 0.5            # Required time (in s) between writes
      # All further kwargs on this level are passed to the parser
      show_times: true

    after_work:
      parser: progress_bar
      show_times: true
      write_to: stdout_noreturn

    # Creates a report file containing runtime statistics
    report_file:
      parser: sim_report
      write_to: 
        file: 
          path: _report.txt
      min_report_intv: 10     # update the file if min_report_intv seconds have passed.

  # Can define a default format to use
  # default_format: ~


# Worker Manager ..............................................................
# Initialization arguments for the WorkerManager
worker_manager:
  # Specify how many processes work in parallel
  num_workers: auto
  # can be: an int, 'auto' (== #CPUs). For values <= 0: #CPUs - num_workers

  # Delay between polls [seconds]
  poll_delay: 0.05
  # NOTE: If this value is too low, the main thread becomes very busy.
  #       If this value is too high, the log output from simulations is not
  #       read from the line buffer frequently enough.

  # How to react upon a simulation exiting with non-zero exit code
  nonzero_exit_handling: warn_all
  # can be: ignore, warn, warn_all, raise
  # warn_all will also warn if the simulation was terminated by the frontend
  # raise will lead to a SystemExit with the error code of the simulation

  # Report format specifications at different points of the WM's operation
  # These report formats were defined in the reporter and can be referred to
  # by name here. They can also be lists, if multiple report formats should
  # be invoked.
  rf_spec:
    while_working: while_working
    task_spawned: while_working
    task_finished: [while_working, report_file]
    after_work: [after_work, report_file]
    after_abort: [after_work, report_file]


# Configuration for the WorkerManager.start_working method
run_kwargs:
  # Total timeout (in s) of a run; to ignore, set to ~
  timeout: ~

  # A list of StopCondition objects to check during the run _for each worker_.
  # The entries of the following list are OR-connected, i.e. it suffices that
  # one is fulfilled for the corresponding worker to be stopped
  stop_conditions: ~
  # EXAMPLE:
    # - !stop-condition
    #   name: single simulation timeout
    #   description: terminates a worker if it ran for too long
    #   enabled: true  # also the default value
    #   to_check:
    #     # The functions specified here are AND-connected, i.e.: _all_
    #     # need to return True for the stop condition to be fulfilled
    #     - func: timeout_wall
    #       # will look for utopya.stopcond._sc_timeout_wall method
    #       seconds: !expr 60*10
    #       # further arguments to utopya.stopcond._sc_timeout_wall
  # NOTE: For available function names, see the utopya.stopcond_funcs module


# The defaults for the worker_kwargs
# These are passed to the setup function of each WorkerTask before spawning
worker_kwargs:
  # Whether to save the streams of each Universe to a log file
  save_streams: true
  # This file is saved only after the WorkerTask has finished in order to
  # reduce I/O operations on files
  
  # Whether to forward the streams to stdout
  forward_streams: in_single_run
  # can be: true, false, or 'in_single_run' (print only in single runs)

  # Whether to forward the raw stream output or only those lines that were not
  # parsable to yaml, i.e.: only the lines that came _not_ from the monitor
  forward_raw: true

  # The log level at which the streams should be forwarded to stdout
  streams_log_lvl: ~  # if None, uses print instead of the logging module

  # Changes to entries below here have not been tested!
  popen_kwargs: {}


# Cluster mode configuration
# Whether cluster mode is enabled
cluster_mode: false

# Parameters to configure the cluster mode
cluster_params:
  # Specify the workload manager to use.
  # The names of environment variables are chosen accordingly.
  manager: slurm   # available:  slurm

  # The environment to look for parameters in. If not given, uses os.environ
  env: ~

  # Specify the name of environment variables for each supported manager
  # The resolved values are available at the top level of the dict that is
  # returned by Multiverse.resolved_cluster_params
  env_var_names:
    slurm:
      # --- Required variables ---
      # ID of the job
      job_id: SLURM_JOB_ID

      # Number of available nodes
      num_nodes: SLURM_JOB_NUM_NODES

      # List of node names
      node_list: SLURM_JOB_NODELIST

      # Name of the current node
      node_name: SLURMD_NODENAME  # sic!

      # This is used for the name of the run
      timestamp: RUN_TIMESTAMP

      # --- Optional values ---
      # Name of the job
      job_name: SLURM_JOB_NAME

      # Account from which the job is run
      job_account: SLURM_JOB_ACCOUNT

      # Number of processes on current node
      num_procs: SLURM_CPUS_ON_NODE

      # Cluster name
      cluster_name: SLURM_CLUSTER_NAME

    # Could have more managers here, e.g.: docker

  # Which parser to use to extract node names from node list
  node_list_parser_params:
    slurm: condensed  # e.g.: node[002,004-011,016]


# Data Manager ................................................................
# The DataManager takes care of loading the data into a tree-like structure
# after the simulations are finished.
# It is based on the DataManager class from the dantro package. See there for
# full documentation.
data_manager:
  # Where to create the output directory for this DataManager, relative to
  # the run directory of the Multiverse.
  out_dir: eval/{timestamp:}
<<<<<<< HEAD
  # The {timestamp:} placeholder is replaced by the current timestamp such that
=======
  # The {date:} placeholder is replaced by the current timestamp such that
>>>>>>> 70385692
  # future DataManager instances that operate on the same data directory do
  # not create collisions.
  # Directories are created recursively, if they do not exist.

  # Define the structure of the data tree beforehand; this allows to specify
  # the types of groups before content is loaded into them.
  # NOTE The strings given to the Cls argument are mapped to a type using a
  #      class variable of the DataManager
  create_groups:
    - path: multiverse
      Cls: MultiverseGroup

  # Supply a default load configuration for the DataManager
  # This can then be invoked using the dm.load_from_cfg() method.
  load_cfg:
    # Load the frontend configuration files from the config/ directory
    # Each file refers to a level of the configuration that is supplied to
    # the Multiverse: base <- user <- model <- run <- update
    cfg:
      loader: yaml                          # The loader function to use
      glob_str: 'config/*.yml'              # Which files to load
      ignore: [config/parameter_space.yml]  # Which files to ignore
      required: true                        # Whether these files are required
      path_regex: config/(\w+)_cfg.yml      # Extract info from the file path
      target_path: cfg/{match:}             # ...and use in target path

    # Load the parameter space object into the MultiverseGroup attributes
    pspace:
      loader: yaml_to_object                # Load into ObjectContainer
      glob_str: config/parameter_space.yml
      required: true
      load_as_attr: true
      unpack_data: true                     # ... and store as ParamSpace obj.
      target_path: multiverse

    # Load the configuration files that are generated for _each_ simulation
    # These hold all information that is available to a single simulation and
    # are in an explicit, human-readable form.
    uni_cfg:
      loader: yaml
      glob_str: data/uni*/config.yml
      required: true
      path_regex: data/uni(\d+)/config.yml
      target_path: multiverse/{match:}/cfg

    # Load the binary output data from each simulation.
    data:
      loader: hdf5_proxy
      glob_str: data/uni*/data.h5
      required: true
      path_regex: data/uni(\d+)/data.h5
      target_path: multiverse/{match:}/data
      enable_mapping: true   # see DataManager for content -> type mapping

    # The resulting data tree is then:
    #  └┬ cfg
    #     └┬ base
    #      ├ meta
    #      ├ model
    #      ├ run
    #      └ update
    #   └ multiverse
    #     └┬ 0
    #        └┬ cfg
    #         └ data
    #           └─ ...         
    #      ├ 1
    #      ...


# Plot Manager ................................................................
# The PlotManager, also from the dantro package, supplies plotting capabilities
# using the data in the DataManager.
plot_manager:
  # Save the plots to the same directory as that of the data manager
  out_dir: ""

  # Whether to raise exceptions for plotting errors. false: only log them
  raise_exc: false

  # How to handle already existing plot configuration files
  cfg_exists_action: raise
  # NOTE If in cluster mode, this value is set to 'skip' by the Multiverse

  # Save all plot configurations alongside the plots
  save_plot_cfg: true
  
  # Can set creator initialization arguments here
  creator_init_kwargs:
    universe: {}
    multiverse: {}


# Parameter Space .............................................................
# Only entries below this one will be available to the Utopia model binaries.
#
# The content of the `parameter_space` level is parsed by the frontend and then
# dumped to a file, the path to which is passed to the binary as positional
# argument.
#
# IMPORTANT: In order to remain general, neither the base nor the user config
#            should add any model-specific content here. This is either done
#            semi-automatically in the 
#
parameter_space:
  # Set a default PRNG seed
  seed: 42

  # By default, perform only three steps
  num_steps: 3

  # By default, write_data is called in every iteration step:
  write_every: 1
  # This value is passed along to sub-models. Every sub model can also define
  # the key on their level to change it (analogous to log_levels.)

  # By default, emit monitor data to the terminal every two seconds:
  monitor_emit_interval: 2.

  # The default logging levels
  log_levels:
    # level for I/O operations
    data_io: warning
    # level for backend internal operations
    core: warning
    # level for all models, if not specified otherwise in the run cfg
    # NOTE The level is propagated hierarchically, with models 'inheriting' the
    #      log level of their parents if they don't receive a custom level.
    model: info

  # The path to the config file to load
  # output_path: /abs/path/to/uni<#>/cfg.yml
  # NOTE This entry is always added by the frontend. Depending on which
  #      universe is to be simulated, the <#> is set.

  # Below here, the model configuration starts, i.e. the config that is used by
  # a model instance. To add it
  # <model_name>: !model
    # model_name: <model_name>  # which model's default config to add here
    # ... will be added here
  # NOTE This entry is added to the parameter space, if no run configuration is
  #      made available to the Multiverse.<|MERGE_RESOLUTION|>--- conflicted
+++ resolved
@@ -214,11 +214,7 @@
   # Where to create the output directory for this DataManager, relative to
   # the run directory of the Multiverse.
   out_dir: eval/{timestamp:}
-<<<<<<< HEAD
   # The {timestamp:} placeholder is replaced by the current timestamp such that
-=======
-  # The {date:} placeholder is replaced by the current timestamp such that
->>>>>>> 70385692
   # future DataManager instances that operate on the same data directory do
   # not create collisions.
   # Directories are created recursively, if they do not exist.
