"""Tests of the initialisation of the PredatorPrey model"""

import numpy as np
import pytest

from utopya.testtools import ModelTest

from .test_init import model_cfg

# Configure the ModelTest class
mtc = ModelTest("PredatorPrey", test_file=__file__)

# Utility functions -----------------------------------------------------------

def assert_eq(a, b, *, epsilon=1e-6):
    """Assert that two quantities are equal within a numerical epsilon range"""
    assert(np.absolute(a-b) < epsilon)

<<<<<<< HEAD
# Tests -----------------------------------------------------------------------

# Test all the basic functions that determine the dynamics of the model:
# - cost_of_living
# - predators move to prey and prey tries to flee
# - taking up resources
# - reproduction

def test_cost_of_living_prey():
    """Test the cost of living of the prey"""
    # Create, run, and load a universe
    mv, dm = mtc.create_run_load(from_cfg="cost_of_living_prey.yml")

    # Get the data
    data = dm['multiverse'][0]['data']
    res_prey = data['PredatorPrey']['resource_prey']

    # Assert that life is costly...
    assert res_prey[0, 0, 0] == 2
    assert res_prey[1, 0, 0] == 1
    assert res_prey[2, 0, 0] == 0


def test_cost_of_living_Predator():
    """Test the cost of living of the the predator"""
    # Create a multiverse, run a single universe and save the data in the 
    # DataManager dm
    mv, dm = mtc.create_run_load(from_cfg="cost_of_living_predator.yml")

    # Get the data
    data = dm['multiverse'][0]['data']
    pop = data['PredatorPrey']['population']
    res_pred = data['PredatorPrey']['resource_predator']

    # Assert that life is costly
    assert res_pred[0, 0, 0] == [2]
    assert res_pred[1, 0, 0] == [1]
    assert res_pred[2, 0, 0] == [0]


def test_eating_prey():
    """Test the basic eating functions of the prey"""

    # Prey should just take up resources every step and spend 1 resource for 
    # its cost of living

    # Create a multiverse, run a single universe and save the data in the 
    # DataManager dm
    mv, dm = mtc.create_run_load(from_cfg="test_eating_prey.yml")

    # Get the data
    data = dm['multiverse'][0]['data']
    res_prey = data['PredatorPrey']['resource_prey']

    # Assert that prey takes up resources every step and spends 1 resource
    # for its cost of living
    assert res_prey[0, 0, 0] == [2]
    assert res_prey[1, 0, 0] == [3]
    assert res_prey[2, 0, 0] == [4]


def test_predator_movement():
    """Test the predator movement functions
    
        The predator should move to prey in his neighborhood and afterwards move 
        around randomly to find prey.
    """
    # Create a multiverse, run a single universe and save the data in the 
    # DataManager dm
    mv, dm = mtc.create_run_load(from_cfg="test_predator_movement.yml")

    # Get the data
    data = dm['multiverse'][0]['data']
    
    pop = data['PredatorPrey']['population'].astype(int)
    res_prey = data['PredatorPrey']['resource_prey']
    res_pred = data['PredatorPrey']['resource_predator']

    if pop[0, 0, 0] == 2:
        # in the last time step, depending on the update order, 
        # the predator may move twice
        assert np.all(pop[ :2, :, :] == [[[2], [1]], [[0],[2]]])
        assert np.all(res_pred[ :2, : , :] == [[[2], [0]], [[0],[40]]])
        assert np.all(res_prey[ :2, : , :] == [[[0], [2]], [[0],[0]]])
    
    else:
        # in the last time step, depending on the update order, 
        # the predator may move twice
        assert np.all(pop[ :2, :, :] == [[[1], [2]], [[2],[0]]])
        assert np.all(res_pred[ :2, : , :] == [[[0], [2]], [[40],[0]]]) 
        assert np.all(res_prey[ :2, : , :] == [[[2], [0]], [[0],[0]]])

    # Calculate the difference between successive steps after the prey has been 
    # eaten
    diff = np.diff(pop[2:], axis=0)

    # Check whether at some point the predator moved to another cell
    assert np.any(diff == 2)
    # Check that the predator starves in the last step
    assert np.sum(diff, axis=1)[-1] == -2
    

def test_prey_flee():
    """ Test whether the prey flees from the predator. Unfortunately, as the 
        update order is random, the prey can only flee, if its own cell has not 
        been updated, before a predator invades it.
    """
    # Create a multiverse, run a single universe and save the data in the 
    # DataManager dm
    mv, dm = mtc.create_run_load(from_cfg="test_prey_flee.yml")
    
    data = dm['multiverse'][0]['data']
    pop = data['PredatorPrey']['population'].astype(int)

    diff = np.diff(pop, axis=0)

    assert np.any(diff == -1)
    

def test_prey_reproduction(): 
    """Test the basic interaction functions of the PredatorPrey model"""
    # Create a multiverse, run a single universe and save the data in the 
    # DataManager dm
    mv, dm = mtc.create_run_load(from_cfg="test_prey_reproduction.yml")

    # Get the data
    uni = dm['multiverse'][0]
    data = uni['data']
    pop = data['PredatorPrey']['population']

    # Count the number of prey for each time step
    num_prey = [np.count_nonzero(p == 1) for p in pop]

    # Calculate total number of prey which can be created from the
    # amount of available resources
    # NOTE  The parameters are selected such that each prey can have one 
    #       offspring
    final_num_prey = num_prey[0] * 2

    # Check that not all preys reproduce after the first iteration step
    assert final_num_prey != num_prey[1]

    # Check that at the end every prey has reproduced
    assert(final_num_prey == num_prey[-1])


def test_predator_reproduction(): 
    """Test the basic interaction functions of the PredatorPrey model"""
    # Create a multiverse, run a single universe and save the data in the 
    # DataManager dm
    mv, dm = mtc.create_run_load(from_cfg="test_predator_reproduction.yml")

    # Get the data
    uni = dm['multiverse'][0]
    data = uni['data']
    pop = data['PredatorPrey']['population']

    # Count the number of predator for each time step
    num_predator = [np.count_nonzero(p == 2) for p in pop]

    # Calculate total number of predator which can be created from the
    # amount of available resources
    # NOTE  The parameters are selected such that each predator can have one 
    #       offspring
    final_num_predator = num_predator[0] * 2

    # Check that not all predators reproduce after the first iteration step
    assert final_num_predator != num_predator[1]

    # Check that at the end every predator has reproduced
    assert(final_num_predator == num_predator[-1])
=======
# Tests -----------------------------------------------------------------------
>>>>>>> c0f367b8
<|MERGE_RESOLUTION|>--- conflicted
+++ resolved
@@ -16,7 +16,6 @@
     """Assert that two quantities are equal within a numerical epsilon range"""
     assert(np.absolute(a-b) < epsilon)
 
-<<<<<<< HEAD
 # Tests -----------------------------------------------------------------------
 
 # Test all the basic functions that determine the dynamics of the model:
@@ -48,7 +47,6 @@
 
     # Get the data
     data = dm['multiverse'][0]['data']
-    pop = data['PredatorPrey']['population']
     res_pred = data['PredatorPrey']['resource_predator']
 
     # Assert that life is costly
@@ -187,7 +185,4 @@
     assert final_num_predator != num_predator[1]
 
     # Check that at the end every predator has reproduced
-    assert(final_num_predator == num_predator[-1])
-=======
-# Tests -----------------------------------------------------------------------
->>>>>>> c0f367b8
+    assert(final_num_predator == num_predator[-1])