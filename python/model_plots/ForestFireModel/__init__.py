"""Plots that are specific to the dummy model"""

# Make them all available here to allow easier import
<<<<<<< HEAD
<<<<<<< HEAD
from .time_series import *
from .spatial import *
=======
from .time_series import *
>>>>>>> 172-add-forestfiremodel
=======
from .time_series import *
from .ca import *
>>>>>>> 854c8da6
<|MERGE_RESOLUTION|>--- conflicted
+++ resolved
@@ -1,14 +1,5 @@
 """Plots that are specific to the dummy model"""
 
 # Make them all available here to allow easier import
-<<<<<<< HEAD
-<<<<<<< HEAD
 from .time_series import *
-from .spatial import *
-=======
-from .time_series import *
->>>>>>> 172-add-forestfiremodel
-=======
-from .time_series import *
-from .ca import *
->>>>>>> 854c8da6
+from .ca import *